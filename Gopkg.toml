--- conflicted
+++ resolved
@@ -72,12 +72,8 @@
 
 [[constraint]]
   name = "github.com/blevesearch/bleve"
-<<<<<<< HEAD
-  version = "~0.7.0"
+  revision = "89a815df0798b34feb44e4d3ade3c3a9d338aa63"
 
 [[constraint]]
   name = "gopkg.in/natefinch/lumberjack.v2"
-  version = "2.1.0"
-=======
-  revision = "89a815df0798b34feb44e4d3ade3c3a9d338aa63"
->>>>>>> 85467ff8
+  version = "2.1.0"