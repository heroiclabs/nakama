--- conflicted
+++ resolved
@@ -1429,8 +1429,6 @@
             }
           }
         },
-<<<<<<< HEAD
-=======
         "parameters": [
           {
             "name": "ids",
@@ -1455,7 +1453,6 @@
             "collectionFormat": "multi"
           }
         ],
->>>>>>> 50642ad0
         "tags": [
           "Nakama"
         ]
@@ -1479,8 +1476,6 @@
             }
           }
         },
-<<<<<<< HEAD
-=======
         "parameters": [
           {
             "name": "ids",
@@ -1505,7 +1500,6 @@
             "collectionFormat": "multi"
           }
         ],
->>>>>>> 50642ad0
         "tags": [
           "Nakama"
         ]
@@ -1754,30 +1748,7 @@
             "in": "body",
             "required": true,
             "schema": {
-              "type": "object",
-              "properties": {
-                "name": {
-                  "type": "string",
-                  "description": "Name."
-                },
-                "description": {
-                  "type": "string",
-                  "description": "Description string."
-                },
-                "langTag": {
-                  "type": "string",
-                  "description": "Lang tag."
-                },
-                "avatarUrl": {
-                  "type": "string",
-                  "description": "Avatar URL."
-                },
-                "open": {
-                  "type": "boolean",
-                  "description": "Open is true if anyone should be allowed to join, or false if joins must be approved by a group admin."
-                }
-              },
-              "description": "Update fields in a given group."
+              "$ref": "#/definitions/apiUpdateGroupRequest"
             }
           }
         ],
@@ -1811,8 +1782,6 @@
             "in": "path",
             "required": true,
             "type": "string"
-<<<<<<< HEAD
-=======
           },
           {
             "name": "userIds",
@@ -1824,7 +1793,6 @@
               "type": "string"
             },
             "collectionFormat": "multi"
->>>>>>> 50642ad0
           }
         ],
         "tags": [
@@ -1857,8 +1825,6 @@
             "in": "path",
             "required": true,
             "type": "string"
-<<<<<<< HEAD
-=======
           },
           {
             "name": "userIds",
@@ -1870,7 +1836,6 @@
               "type": "string"
             },
             "collectionFormat": "multi"
->>>>>>> 50642ad0
           }
         ],
         "tags": [
@@ -1903,8 +1868,6 @@
             "in": "path",
             "required": true,
             "type": "string"
-<<<<<<< HEAD
-=======
           },
           {
             "name": "userIds",
@@ -1916,7 +1879,6 @@
               "type": "string"
             },
             "collectionFormat": "multi"
->>>>>>> 50642ad0
           }
         ],
         "tags": [
@@ -1981,8 +1943,6 @@
             "in": "path",
             "required": true,
             "type": "string"
-<<<<<<< HEAD
-=======
           },
           {
             "name": "userIds",
@@ -1994,7 +1954,6 @@
               "type": "string"
             },
             "collectionFormat": "multi"
->>>>>>> 50642ad0
           }
         ],
         "tags": [
@@ -2059,8 +2018,6 @@
             "in": "path",
             "required": true,
             "type": "string"
-<<<<<<< HEAD
-=======
           },
           {
             "name": "userIds",
@@ -2072,7 +2029,6 @@
               "type": "string"
             },
             "collectionFormat": "multi"
->>>>>>> 50642ad0
           }
         ],
         "tags": [
@@ -4707,6 +4663,36 @@
         }
       },
       "description": "Update a user's account details."
+    },
+    "apiUpdateGroupRequest": {
+      "type": "object",
+      "properties": {
+        "groupId": {
+          "type": "string",
+          "description": "The ID of the group to update."
+        },
+        "name": {
+          "type": "string",
+          "description": "Name."
+        },
+        "description": {
+          "type": "string",
+          "description": "Description string."
+        },
+        "langTag": {
+          "type": "string",
+          "description": "Lang tag."
+        },
+        "avatarUrl": {
+          "type": "string",
+          "description": "Avatar URL."
+        },
+        "open": {
+          "type": "boolean",
+          "description": "Open is true if anyone should be allowed to join, or false if joins must be approved by a group admin."
+        }
+      },
+      "description": "Update fields in a given group."
     },
     "apiUser": {
       "type": "object",
