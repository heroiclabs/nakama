--- conflicted
+++ resolved
@@ -3013,13 +3013,11 @@
 	return AddGroupUsers(ctx, n.logger, n.db, n.router, caller, group, users)
 }
 
-<<<<<<< HEAD
 // @group groups
-=======
 // @summary Ban users from a group.
-// @param ctx(context.Context) The context object represents information about the server and requester.
-// @param groupId(string) The ID of the group to ban users from.
-// @param userIds([]string) Table array of user IDs to ban from this group.
+// @param ctx(type=context.Context) The context object represents information about the server and requester.
+// @param groupId(type=string) The ID of the group to ban users from.
+// @param userIds(type=[]string) Table array of user IDs to ban from this group.
 // @return error(error) An optional error value if an error occurred.
 func (n *RuntimeGoNakamaModule) GroupUsersBan(ctx context.Context, callerID, groupID string, userIDs []string) error {
 	caller := uuid.Nil
@@ -3054,7 +3052,7 @@
 	return BanGroupUsers(ctx, n.logger, n.db, n.router, caller, group, users)
 }
 
->>>>>>> 97bad932
+// @group groups
 // @summary Kick users from a group.
 // @param ctx(type=context.Context) The context object represents information about the server and requester.
 // @param groupId(type=string) The ID of the group to kick users from.
