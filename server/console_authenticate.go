--- conflicted
+++ resolved
@@ -16,7 +16,7 @@
 
 import (
 	"context"
-<<<<<<< HEAD
+
 	"crypto"
 	"database/sql"
 	"errors"
@@ -29,14 +29,6 @@
 	"time"
 
 	jwt "github.com/dgrijalva/jwt-go"
-=======
-	"time"
-
-	jwt "github.com/dgrijalva/jwt-go"
-	"google.golang.org/grpc/codes"
-	"google.golang.org/grpc/status"
->>>>>>> 5af414f3
-
 	"github.com/heroiclabs/nakama/v2/console"
 )
 
@@ -76,7 +68,6 @@
 }
 
 func (s *ConsoleServer) Authenticate(ctx context.Context, in *console.AuthenticateRequest) (*console.ConsoleSession, error) {
-<<<<<<< HEAD
 
 	role := console.UserRole_USER_ROLE_UNKNOWN
 	var uname string
@@ -138,18 +129,5 @@
 	}
 
 	return
-=======
-	// TODO implement user/password lookup + superuser lookup
 
-	username := s.config.GetConsole().Username
-	password := s.config.GetConsole().Password
-	if in.Username == username && in.Password == password {
-		token := jwt.NewWithClaims(jwt.SigningMethodHS256, jwt.MapClaims{
-			"exp": time.Now().UTC().Add(time.Duration(s.config.GetConsole().TokenExpirySec) * time.Second).Unix(),
-		})
-		signedToken, _ := token.SignedString([]byte(s.config.GetConsole().SigningKey))
-		return &console.ConsoleSession{Token: signedToken}, nil
-	}
-	return nil, status.Error(codes.Unauthenticated, "Console authentication invalid.")
->>>>>>> 5af414f3
 }