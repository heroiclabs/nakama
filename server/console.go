--- conflicted
+++ resolved
@@ -444,7 +444,6 @@
 	return s
 }
 
-<<<<<<< HEAD
 func initPurchaseProviderRefundHooks(logger *zap.Logger, config Config, refundFns map[string]runtime.RefundFns, purchaseProviders map[string]runtime.PurchaseProvider) error {
 	if refundFns == nil {
 		logger.Error("refundsFn map is nil")
@@ -471,22 +470,6 @@
 	return nil
 }
 
-func registerDashboardHandlers(logger *zap.Logger, router *mux.Router) {
-	indexFn := func(w http.ResponseWriter, r *http.Request) {
-		indexFile, err := console.UIFS.Open("index.html")
-		if err != nil {
-			logger.Error("Failed to open index file.", zap.Error(err))
-			w.WriteHeader(http.StatusNotFound)
-			return
-		}
-
-		indexBytes, err := io.ReadAll(indexFile)
-		if err != nil {
-			logger.Error("Failed to read index file.", zap.Error(err))
-			w.WriteHeader(http.StatusNotFound)
-			return
-		}
-=======
 func registerDashboardHandlers(logger *zap.Logger, router *mux.Router) error {
 	indexFile, err := console.UIFS.Open("index.html")
 	if err != nil {
@@ -503,7 +486,6 @@
 	indexHTMLStr := string(indexBytes)
 	indexHTMLStr = strings.ReplaceAll(indexHTMLStr, "{{nt}}", strconv.FormatBool(console.UIFS.Nt))
 	indexBytes = []byte(indexHTMLStr)
->>>>>>> a1a92f05
 
 	indexFn := func(w http.ResponseWriter, r *http.Request) {
 		w.Header().Add("Cache-Control", "no-cache")
