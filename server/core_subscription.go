--- conflicted
+++ resolved
@@ -288,42 +288,14 @@
 			return nil, err
 		}
 
-<<<<<<< HEAD
-	expireTime := iap.ParseMillisecondUnixTimestamp(expireTimeInt)
-=======
-		expireTime := parseMillisecondUnixTimestamp(expireTimeIntUnix)
-		purchaseTime := parseMillisecondUnixTimestamp(purchaseTimeUnix)
->>>>>>> a1a92f05
+		expireTime := iap.ParseMillisecondUnixTimestamp(expireTimeIntUnix)
+		purchaseTime := iap.ParseMillisecondUnixTimestamp(purchaseTimeUnix)
 
 		active := false
 		if expireTime.After(time.Now()) {
 			active = true
 		}
 
-<<<<<<< HEAD
-	storageSub := &runtime.StorageSubscription{
-		UserID:                userID,
-		Store:                 api.StoreProvider_APPLE_APP_STORE,
-		ProductId:             receiptInfo.ProductId,
-		OriginalTransactionId: receiptInfo.OriginalTransactionId,
-		PurchaseTime:          iap.ParseMillisecondUnixTimestamp(purchaseTime),
-		Environment:           env,
-		ExpireTime:            expireTime,
-		RawResponse:           string(rawResponse),
-	}
-
-	validatedSub := &api.ValidatedSubscription{
-		UserId:                storageSub.UserID.String(),
-		ProductId:             storageSub.ProductId,
-		OriginalTransactionId: storageSub.OriginalTransactionId,
-		Store:                 api.StoreProvider_APPLE_APP_STORE,
-		PurchaseTime:          timestamppb.New(storageSub.PurchaseTime),
-		Environment:           env,
-		Active:                active,
-		ExpiryTime:            timestamppb.New(storageSub.ExpireTime),
-		ProviderResponse:      storageSub.RawResponse,
-		ProviderNotification:  storageSub.RawNotification,
-=======
 		validatedSub := &api.ValidatedSubscription{
 			UserId:                userID.String(),
 			ProductId:             latestReceiptInfo.ProductId,
@@ -341,7 +313,6 @@
 	if len(validatedSubs) == 0 {
 		// Receipt is for a purchase (or otherwise has no subscriptions for any reason) so ValidatePurchaseApple should be used instead.
 		return nil, status.Error(codes.FailedPrecondition, "Purchase Receipt. Use the appropriate function instead.")
->>>>>>> a1a92f05
 	}
 
 	if !persist {
@@ -349,50 +320,33 @@
 		return &api.ValidateSubscriptionResponse{ValidatedSubscription: validatedSubs[0]}, nil
 	}
 
-<<<<<<< HEAD
-	if err = iap.UpsertSubscription(ctx, db, storageSub); err != nil {
-		return nil, err
-	}
-
-	suid := storageSub.UserID.String()
-	if storageSub.UserID.IsNil() {
-		suid = ""
-	}
-
-	validatedSub.UserId = suid
-	validatedSub.CreateTime = timestamppb.New(storageSub.CreateTime)
-	validatedSub.UpdateTime = timestamppb.New(storageSub.UpdateTime)
-	validatedSub.ProviderResponse = storageSub.RawResponse
-	validatedSub.ProviderNotification = storageSub.RawNotification
-=======
 	err = ExecuteInTx(ctx, db, func(tx *sql.Tx) error {
 		for _, sub := range validatedSubs {
-			storageSub := &storageSubscription{
-				userID:                userID,
-				store:                 api.StoreProvider_APPLE_APP_STORE,
-				productId:             sub.ProductId,
-				originalTransactionId: sub.OriginalTransactionId,
-				purchaseTime:          sub.PurchaseTime.AsTime(),
-				environment:           env,
-				expireTime:            sub.ExpiryTime.AsTime(),
-				rawResponse:           string(rawResponse),
-			}
-
-			if err = upsertSubscription(ctx, tx, storageSub); err != nil {
+			storageSub := &runtime.StorageSubscription{
+				UserID:                userID,
+				Store:                 api.StoreProvider_APPLE_APP_STORE,
+				ProductId:             sub.ProductId,
+				OriginalTransactionId: sub.OriginalTransactionId,
+				PurchaseTime:          sub.PurchaseTime.AsTime(),
+				Environment:           env,
+				ExpireTime:            sub.ExpiryTime.AsTime(),
+				RawResponse:           string(rawResponse),
+			}
+
+			if err = iap.UpsertSubscription(ctx, tx, storageSub); err != nil {
 				return err
 			}
 
-			suid := storageSub.userID.String()
-			if storageSub.userID.IsNil() {
+			suid := storageSub.UserID.String()
+			if storageSub.UserID.IsNil() {
 				suid = ""
 			}
->>>>>>> a1a92f05
 
 			sub.UserId = suid
-			sub.CreateTime = timestamppb.New(storageSub.createTime)
-			sub.UpdateTime = timestamppb.New(storageSub.updateTime)
-			sub.ProviderResponse = storageSub.rawResponse
-			sub.ProviderNotification = storageSub.rawNotification
+			sub.CreateTime = timestamppb.New(storageSub.CreateTime)
+			sub.UpdateTime = timestamppb.New(storageSub.UpdateTime)
+			sub.ProviderResponse = storageSub.RawResponse
+			sub.ProviderNotification = storageSub.RawNotification
 		}
 
 		return nil
@@ -471,14 +425,10 @@
 		return &api.ValidateSubscriptionResponse{ValidatedSubscription: validatedSub}, nil
 	}
 
-<<<<<<< HEAD
-	if err = iap.UpsertSubscription(ctx, db, storageSub); err != nil {
-=======
 	if err = ExecuteInTx(ctx, db, func(tx *sql.Tx) error {
-		return upsertSubscription(ctx, tx, storageSub)
+		return iap.UpsertSubscription(ctx, tx, storageSub)
 	}); err != nil {
 		logger.Error("Failed to upsert Google subscription receipt", zap.Error(err))
->>>>>>> a1a92f05
 		return nil, err
 	}
 
@@ -561,206 +511,6 @@
 	}, nil
 }
 
-<<<<<<< HEAD
-=======
-func getSubscriptionByOriginalTransactionId(ctx context.Context, logger *zap.Logger, db *sql.DB, originalTransactionId string) (*api.ValidatedSubscription, error) {
-	var (
-		dbUserId                uuid.UUID
-		dbStore                 api.StoreProvider
-		dbOriginalTransactionId string
-		dbCreateTime            pgtype.Timestamptz
-		dbUpdateTime            pgtype.Timestamptz
-		dbExpireTime            pgtype.Timestamptz
-		dbPurchaseTime          pgtype.Timestamptz
-		dbRefundTime            pgtype.Timestamptz
-		dbProductId             string
-		dbEnvironment           api.StoreEnvironment
-		dbRawResponse           string
-		dbRawNotification       string
-	)
-
-	err := db.QueryRowContext(ctx, `
-		SELECT
-		    user_id,
-				store,
-				original_transaction_id,
-				create_time,
-				update_time,
-				expire_time,
-				purchase_time,
-				refund_time,
-				product_id,
-				environment,
-				raw_response,
-				raw_notification
-		FROM subscription
-		WHERE original_transaction_id = $1
-`, originalTransactionId).Scan(&dbUserId, &dbStore, &dbOriginalTransactionId, &dbCreateTime, &dbUpdateTime, &dbExpireTime, &dbPurchaseTime, &dbRefundTime, &dbProductId, &dbEnvironment, &dbRawResponse, &dbRawNotification)
-	if err != nil {
-		if err == sql.ErrNoRows {
-			// Not found
-			return nil, nil
-		}
-		logger.Error("Failed to get subscription", zap.Error(err))
-		return nil, err
-	}
-
-	active := false
-	if dbExpireTime.Time.After(time.Now()) && dbRefundTime.Time.Unix() == 0 {
-		active = true
-	}
-
-	suid := dbUserId.String()
-	if dbUserId.IsNil() {
-		suid = ""
-	}
-
-	return &api.ValidatedSubscription{
-		UserId:                suid,
-		ProductId:             dbProductId,
-		OriginalTransactionId: dbOriginalTransactionId,
-		Store:                 dbStore,
-		PurchaseTime:          timestamppb.New(dbPurchaseTime.Time),
-		CreateTime:            timestamppb.New(dbCreateTime.Time),
-		UpdateTime:            timestamppb.New(dbUpdateTime.Time),
-		Environment:           dbEnvironment,
-		ExpiryTime:            timestamppb.New(dbExpireTime.Time),
-		RefundTime:            timestamppb.New(dbRefundTime.Time),
-		ProviderResponse:      dbRawResponse,
-		ProviderNotification:  dbRawNotification,
-		Active:                active,
-	}, nil
-}
-
-type storageSubscription struct {
-	originalTransactionId string
-	userID                uuid.UUID
-	store                 api.StoreProvider
-	productId             string
-	purchaseTime          time.Time
-	createTime            time.Time // Set by upsertSubscription
-	updateTime            time.Time // Set by upsertSubscription
-	refundTime            time.Time
-	environment           api.StoreEnvironment
-	expireTime            time.Time
-	rawResponse           string
-	rawNotification       string
-}
-
-func upsertSubscription(ctx context.Context, db *sql.Tx, sub *storageSubscription) error {
-	if sub.refundTime.IsZero() {
-		// Refund time not set, init as default value.
-		sub.refundTime = time.Unix(0, 0)
-	}
-
-	query := `
-INSERT
-INTO
-    subscription
-        (
-						user_id,
-						store,
-						original_transaction_id,
-						product_id,
-						purchase_time,
-						environment,
-						expire_time,
-						raw_response,
-						raw_notification,
-						refund_time
-        )
-VALUES
-    ($1, $2, $3, $4, $5, $6, $7, to_jsonb(coalesce(nullif($8, ''), '{}')), to_jsonb(coalesce(nullif($9, ''), '{}')), $10)
-ON CONFLICT
-    (original_transaction_id)
-DO
-	UPDATE SET
-		expire_time = $7,
-		update_time = now(),
-		raw_response = coalesce(to_jsonb(nullif($8, '')), subscription.raw_response::jsonb),
-		raw_notification = coalesce(to_jsonb(nullif($9, '')), subscription.raw_notification::jsonb),
-		refund_time = coalesce($10, subscription.refund_time)
-RETURNING
-    user_id, create_time, update_time, expire_time, refund_time, raw_response, raw_notification
-`
-	var (
-		userID          uuid.UUID
-		createTime      pgtype.Timestamptz
-		updateTime      pgtype.Timestamptz
-		expireTime      pgtype.Timestamptz
-		refundTime      pgtype.Timestamptz
-		rawResponse     string
-		rawNotification string
-	)
-	if err := db.QueryRowContext(ctx, query, sub.userID, sub.store, sub.originalTransactionId, sub.productId, sub.purchaseTime, sub.environment, sub.expireTime, sub.rawResponse, sub.rawNotification, sub.refundTime).Scan(&userID, &createTime, &updateTime, &expireTime, &refundTime, &rawResponse, &rawNotification); err != nil {
-		return err
-	}
-
-	sub.userID = userID
-	sub.createTime = createTime.Time
-	sub.updateTime = updateTime.Time
-	sub.expireTime = expireTime.Time
-	sub.refundTime = refundTime.Time
-	sub.rawResponse = rawResponse
-	sub.rawNotification = rawNotification
-
-	return nil
-}
-
-const AppleRootPEM = `
------BEGIN CERTIFICATE-----
-MIICQzCCAcmgAwIBAgIILcX8iNLFS5UwCgYIKoZIzj0EAwMwZzEbMBkGA1UEAwwS
-QXBwbGUgUm9vdCBDQSAtIEczMSYwJAYDVQQLDB1BcHBsZSBDZXJ0aWZpY2F0aW9u
-IEF1dGhvcml0eTETMBEGA1UECgwKQXBwbGUgSW5jLjELMAkGA1UEBhMCVVMwHhcN
-MTQwNDMwMTgxOTA2WhcNMzkwNDMwMTgxOTA2WjBnMRswGQYDVQQDDBJBcHBsZSBS
-b290IENBIC0gRzMxJjAkBgNVBAsMHUFwcGxlIENlcnRpZmljYXRpb24gQXV0aG9y
-aXR5MRMwEQYDVQQKDApBcHBsZSBJbmMuMQswCQYDVQQGEwJVUzB2MBAGByqGSM49
-AgEGBSuBBAAiA2IABJjpLz1AcqTtkyJygRMc3RCV8cWjTnHcFBbZDuWmBSp3ZHtf
-TjjTuxxEtX/1H7YyYl3J6YRbTzBPEVoA/VhYDKX1DyxNB0cTddqXl5dvMVztK517
-IDvYuVTZXpmkOlEKMaNCMEAwHQYDVR0OBBYEFLuw3qFYM4iapIqZ3r6966/ayySr
-MA8GA1UdEwEB/wQFMAMBAf8wDgYDVR0PAQH/BAQDAgEGMAoGCCqGSM49BAMDA2gA
-MGUCMQCD6cHEFl4aXTQY2e3v9GwOAEZLuN+yRhHFD/3meoyhpmvOwgPUnPWTxnS4
-at+qIxUCMG1mihDK1A3UT82NQz60imOlM27jbdoXt2QfyFMm+YhidDkLF1vLUagM
-6BgD56KyKA==
------END CERTIFICATE-----
-`
-
-type appleNotificationSignedPayload struct {
-	SignedPayload string `json:"signedPayload"`
-}
-
-type appleNotificationPayload struct {
-	NotificationType string                `json:"notificationType"`
-	Subtype          string                `json:"subtype"`
-	Version          string                `json:"version"`
-	Data             appleNotificationData `json:"data"`
-	SignedDate       int64                 `json:"signedDate"`
-}
-
-type appleNotificationData struct {
-	Environment           string `json:"string"`
-	BundleId              string `json:"bundleId"`
-	BundleVersion         string `json:"bundleVersion"`
-	SignedTransactionInfo string `json:"signedTransactionInfo"`
-	SignedRenewalInfo     string `json:"signedRenewalInfo"`
-}
-
-type appleNotificationTransactionInfo struct {
-	AppAccountToken        string `json:"appAccountToken"`
-	BundleId               string `json:"bundleId"`
-	Environment            string `json:"environment"`
-	TransactionId          string `json:"transactionId"`
-	OriginalTransactionId  string `json:"originalTransactionId"`
-	ProductId              string `json:"productId"`
-	ExpiresDateMs          int64  `json:"expiresDate"`
-	RevocationDateMs       int64  `json:"revocationDate"`
-	OriginalPurchaseDateMs int64  `json:"originalPurchaseDate"`
-	PurchaseDateMs         int64  `json:"purchaseDate"`
-}
-
-const AppleNotificationTypeRefund = "REFUND"
-
->>>>>>> a1a92f05
 // Store providers notification callback handler functions
 func appleNotificationHandler(logger *zap.Logger, db *sql.DB, purchaseNotificationCallback RuntimePurchaseNotificationAppleFunction, subscriptionNotificationCallback RuntimeSubscriptionNotificationAppleFunction) http.HandlerFunc {
 	return func(w http.ResponseWriter, r *http.Request) {
@@ -945,14 +695,8 @@
 				RefundTime:            iap.ParseMillisecondUnixTimestamp(signedTransactionInfo.RevocationDateMs),
 			}
 
-<<<<<<< HEAD
-			if err = iap.UpsertSubscription(r.Context(), db, sub); err != nil {
-				var pgErr *pgconn.PgError
-				if errors.As(err, &pgErr) && pgErr.Code == pgerrcode.ForeignKeyViolation && strings.Contains(pgErr.Message, "user_id") {
-					// User id was not found, ignore this notification
-=======
 			if err = ExecuteInTx(r.Context(), db, func(tx *sql.Tx) error {
-				if err = upsertSubscription(r.Context(), tx, sub); err != nil {
+				if err = iap.UpsertSubscription(r.Context(), tx, sub); err != nil {
 					var pgErr *pgconn.PgError
 					if errors.As(err, &pgErr) && pgErr.Code == pgerrcode.ForeignKeyViolation && strings.Contains(pgErr.Message, "user_id") {
 						// User id was not found, ignore this notification
@@ -963,7 +707,6 @@
 				return nil
 			}); err != nil {
 				if errors.Is(err, ErrSkipNotification) {
->>>>>>> a1a92f05
 					w.WriteHeader(http.StatusOK)
 					return
 				}
@@ -1217,14 +960,8 @@
 			storageSub.OriginalTransactionId = gResponse.LinkedPurchaseToken
 		}
 
-<<<<<<< HEAD
-		if err = iap.UpsertSubscription(r.Context(), db, storageSub); err != nil {
-			var pgErr *pgconn.PgError
-			if errors.As(err, &pgErr) && pgErr.Code == pgerrcode.ForeignKeyViolation && strings.Contains(pgErr.Message, "user_id") {
-				// Record was inserted and the user id was not found, ignore this notification
-=======
 		if err = ExecuteInTx(context.Background(), db, func(tx *sql.Tx) error {
-			if err = upsertSubscription(r.Context(), tx, storageSub); err != nil {
+			if err = iap.UpsertSubscription(r.Context(), tx, storageSub); err != nil {
 				var pgErr *pgconn.PgError
 				if errors.As(err, &pgErr) && pgErr.Code == pgerrcode.ForeignKeyViolation && strings.Contains(pgErr.Message, "user_id") {
 					// User id was not found, ignore this notification
@@ -1235,7 +972,6 @@
 			return nil
 		}); err != nil {
 			if errors.Is(err, ErrSkipNotification) {
->>>>>>> a1a92f05
 				w.WriteHeader(http.StatusOK)
 				return
 			}
