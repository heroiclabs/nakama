--- conflicted
+++ resolved
@@ -49,11 +49,8 @@
 	GetLeaderboard() *LeaderboardConfig
 	GetMatchmaker() *MatchmakerConfig
 	GetIAP() *IAPConfig
-<<<<<<< HEAD
 	GetGoogleAuth() *GoogleAuthConfig
-=======
 	GetSatori() *SatoriConfig
->>>>>>> df5893b3
 
 	Clone() (Config, error)
 }
@@ -457,11 +454,8 @@
 	Leaderboard      *LeaderboardConfig `yaml:"leaderboard" json:"leaderboard" usage:"Leaderboard settings."`
 	Matchmaker       *MatchmakerConfig  `yaml:"matchmaker" json:"matchmaker" usage:"Matchmaker settings."`
 	IAP              *IAPConfig         `yaml:"iap" json:"iap" usage:"In-App Purchase settings."`
-<<<<<<< HEAD
 	GoogleAuth       *GoogleAuthConfig  `yaml:"google_auth" json:"google_auth" usage:"Google's auth settings."`
-=======
 	Satori           *SatoriConfig      `yaml:"satori" json:"satori" usage:"Satori integration settings."`
->>>>>>> df5893b3
 }
 
 // NewConfig constructs a Config struct which represents server settings, and populates it with default values.
@@ -487,11 +481,6 @@
 		Leaderboard:      NewLeaderboardConfig(),
 		Matchmaker:       NewMatchmakerConfig(),
 		IAP:              NewIAPConfig(),
-<<<<<<< HEAD
-		GoogleAuth:       NewGoogleAuthConfig(),
-=======
-		Satori:           NewSatoriConfig(),
->>>>>>> df5893b3
 	}
 }
 
@@ -509,14 +498,6 @@
 	configLeaderboard := *(c.Leaderboard)
 	configMatchmaker := *(c.Matchmaker)
 	configIAP := *(c.IAP)
-<<<<<<< HEAD
-	var configGoogleAuth GoogleAuthConfig
-	if c.GoogleAuth != nil {
-		configGoogleAuth = *(c.GoogleAuth)
-	}
-=======
-	configSatori := *(c.Satori)
->>>>>>> df5893b3
 	nc := &config{
 		Name:             c.Name,
 		Datadir:          c.Datadir,
@@ -534,11 +515,6 @@
 		Leaderboard:      &configLeaderboard,
 		Matchmaker:       &configMatchmaker,
 		IAP:              &configIAP,
-<<<<<<< HEAD
-		GoogleAuth:       &configGoogleAuth,
-=======
-		Satori:           &configSatori,
->>>>>>> df5893b3
 	}
 	nc.Socket.CertPEMBlock = make([]byte, len(c.Socket.CertPEMBlock))
 	copy(nc.Socket.CertPEMBlock, c.Socket.CertPEMBlock)
@@ -629,13 +605,12 @@
 	return c.IAP
 }
 
-<<<<<<< HEAD
 func (c *config) GetGoogleAuth() *GoogleAuthConfig {
 	return c.GoogleAuth
-=======
+}
+
 func (c *config) GetSatori() *SatoriConfig {
 	return c.Satori
->>>>>>> df5893b3
 }
 
 // LoggerConfig is configuration relevant to logging levels and output.
