// Copyright 2018 The Nakama Authors
//
// Licensed under the Apache License, Version 2.0 (the "License");
// you may not use this file except in compliance with the License.
// You may obtain a copy of the License at
//
// http://www.apache.org/licenses/LICENSE-2.0
//
// Unless required by applicable law or agreed to in writing, software
// distributed under the License is distributed on an "AS IS" BASIS,
// WITHOUT WARRANTIES OR CONDITIONS OF ANY KIND, either express or implied.
// See the License for the specific language governing permissions and
// limitations under the License.

package server

import (
	"bytes"
	"crypto"
	"crypto/aes"
	"crypto/cipher"
	"crypto/hmac"
	"crypto/md5"
	"crypto/rand"
	"crypto/rsa"
	"crypto/sha256"
	"crypto/x509"
	"database/sql"
	"encoding/base64"
	"encoding/gob"
	"encoding/hex"
	"encoding/json"
	"encoding/pem"
	"errors"
	"fmt"
	"io"
	"io/ioutil"
	"net/http"
	"strconv"
	"strings"
	"sync"
	"time"

	"github.com/gofrs/uuid"
	jwt "github.com/golang-jwt/jwt/v4"
	"github.com/heroiclabs/nakama-common/api"
	"github.com/heroiclabs/nakama-common/rtapi"
	"github.com/heroiclabs/nakama-common/runtime"
	"github.com/heroiclabs/nakama/v3/internal/cronexpr"
	lua "github.com/heroiclabs/nakama/v3/internal/gopher-lua"
	"github.com/heroiclabs/nakama/v3/social"
	"go.uber.org/zap"
	"golang.org/x/crypto/bcrypt"
	"google.golang.org/protobuf/encoding/protojson"
	"google.golang.org/protobuf/types/known/timestamppb"
	"google.golang.org/protobuf/types/known/wrapperspb"
)

type ctxLoggerFields struct{}

type RuntimeLuaNakamaModule struct {
	logger               *zap.Logger
	db                   *sql.DB
	protojsonMarshaler   *protojson.MarshalOptions
	protojsonUnmarshaler *protojson.UnmarshalOptions
	config               Config
	socialClient         *social.Client
	leaderboardCache     LeaderboardCache
	rankCache            LeaderboardRankCache
	leaderboardScheduler LeaderboardScheduler
	sessionRegistry      SessionRegistry
	sessionCache         SessionCache
	matchRegistry        MatchRegistry
	tracker              Tracker
	streamManager        StreamManager
	router               MessageRouter
	once                 *sync.Once
	localCache           *RuntimeLuaLocalCache
	registerCallbackFn   func(RuntimeExecutionMode, string, *lua.LFunction)
	announceCallbackFn   func(RuntimeExecutionMode, string)
	client               *http.Client

	node          string
	matchCreateFn RuntimeMatchCreateFunction
	eventFn       RuntimeEventCustomFunction
}

func NewRuntimeLuaNakamaModule(logger *zap.Logger, db *sql.DB, protojsonMarshaler *protojson.MarshalOptions, protojsonUnmarshaler *protojson.UnmarshalOptions, config Config, socialClient *social.Client, leaderboardCache LeaderboardCache, rankCache LeaderboardRankCache, leaderboardScheduler LeaderboardScheduler, sessionRegistry SessionRegistry, sessionCache SessionCache, matchRegistry MatchRegistry, tracker Tracker, streamManager StreamManager, router MessageRouter, once *sync.Once, localCache *RuntimeLuaLocalCache, matchCreateFn RuntimeMatchCreateFunction, eventFn RuntimeEventCustomFunction, registerCallbackFn func(RuntimeExecutionMode, string, *lua.LFunction), announceCallbackFn func(RuntimeExecutionMode, string)) *RuntimeLuaNakamaModule {
	return &RuntimeLuaNakamaModule{
		logger:               logger,
		db:                   db,
		protojsonMarshaler:   protojsonMarshaler,
		protojsonUnmarshaler: protojsonUnmarshaler,
		config:               config,
		socialClient:         socialClient,
		leaderboardCache:     leaderboardCache,
		rankCache:            rankCache,
		leaderboardScheduler: leaderboardScheduler,
		sessionRegistry:      sessionRegistry,
		sessionCache:         sessionCache,
		matchRegistry:        matchRegistry,
		tracker:              tracker,
		streamManager:        streamManager,
		router:               router,
		once:                 once,
		localCache:           localCache,
		registerCallbackFn:   registerCallbackFn,
		announceCallbackFn:   announceCallbackFn,
		client: &http.Client{
			Timeout: 5 * time.Second,
		},

		node:          config.GetName(),
		matchCreateFn: matchCreateFn,
		eventFn:       eventFn,
	}
}

func (n *RuntimeLuaNakamaModule) Loader(l *lua.LState) int {
	functions := map[string]lua.LGFunction{
		"register_rpc":                       n.registerRPC,
		"register_req_before":                n.registerReqBefore,
		"register_req_after":                 n.registerReqAfter,
		"register_rt_before":                 n.registerRTBefore,
		"register_rt_after":                  n.registerRTAfter,
		"register_matchmaker_matched":        n.registerMatchmakerMatched,
		"register_tournament_end":            n.registerTournamentEnd,
		"register_tournament_reset":          n.registerTournamentReset,
		"register_leaderboard_reset":         n.registerLeaderboardReset,
		"run_once":                           n.runOnce,
		"get_context":                        n.getContext,
		"event":                              n.event,
		"localcache_get":                     n.localcacheGet,
		"localcache_put":                     n.localcachePut,
		"localcache_delete":                  n.localcacheDelete,
		"time":                               n.time,
		"cron_next":                          n.cronNext,
		"sql_exec":                           n.sqlExec,
		"sql_query":                          n.sqlQuery,
		"uuid_v4":                            n.uuidV4,
		"uuid_bytes_to_string":               n.uuidBytesToString,
		"uuid_string_to_bytes":               n.uuidStringToBytes,
		"http_request":                       n.httpRequest,
		"jwt_generate":                       n.jwtGenerate,
		"json_encode":                        n.jsonEncode,
		"json_decode":                        n.jsonDecode,
		"base64_encode":                      n.base64Encode,
		"base64_decode":                      n.base64Decode,
		"base64url_encode":                   n.base64URLEncode,
		"base64url_decode":                   n.base64URLDecode,
		"base16_encode":                      n.base16Encode,
		"base16_decode":                      n.base16Decode,
		"aes128_encrypt":                     n.aes128Encrypt,
		"aes128_decrypt":                     n.aes128Decrypt,
		"aes256_encrypt":                     n.aes256Encrypt,
		"aes256_decrypt":                     n.aes256Decrypt,
		"md5_hash":                           n.md5Hash,
		"sha256_hash":                        n.sha256Hash,
		"hmac_sha256_hash":                   n.hmacSHA256Hash,
		"rsa_sha256_hash":                    n.rsaSHA256Hash,
		"bcrypt_hash":                        n.bcryptHash,
		"bcrypt_compare":                     n.bcryptCompare,
		"authenticate_apple":                 n.authenticateApple,
		"authenticate_custom":                n.authenticateCustom,
		"authenticate_device":                n.authenticateDevice,
		"authenticate_email":                 n.authenticateEmail,
		"authenticate_facebook":              n.authenticateFacebook,
		"authenticate_facebook_instant_game": n.authenticateFacebookInstantGame,
		"authenticate_game_center":           n.authenticateGameCenter,
		"authenticate_google":                n.authenticateGoogle,
		"authenticate_steam":                 n.authenticateSteam,
		"authenticate_token_generate":        n.authenticateTokenGenerate,
		"logger_debug":                       n.loggerDebug,
		"logger_info":                        n.loggerInfo,
		"logger_warn":                        n.loggerWarn,
		"logger_error":                       n.loggerError,
		"account_get_id":                     n.accountGetId,
		"accounts_get_id":                    n.accountsGetId,
		"account_update_id":                  n.accountUpdateId,
		"account_delete_id":                  n.accountDeleteId,
		"account_export_id":                  n.accountExportId,
		"users_get_id":                       n.usersGetId,
		"users_get_username":                 n.usersGetUsername,
		"users_get_random":                   n.usersGetRandom,
		"users_ban_id":                       n.usersBanId,
		"users_unban_id":                     n.usersUnbanId,
		"link_apple":                         n.linkApple,
		"link_custom":                        n.linkCustom,
		"link_device":                        n.linkDevice,
		"link_email":                         n.linkEmail,
		"link_facebook":                      n.linkFacebook,
		"link_facebook_instant_game":         n.linkFacebookInstantGame,
		"link_gamecenter":                    n.linkGameCenter,
		"link_google":                        n.linkGoogle,
		"link_steam":                         n.linkSteam,
		"unlink_apple":                       n.unlinkApple,
		"unlink_custom":                      n.unlinkCustom,
		"unlink_device":                      n.unlinkDevice,
		"unlink_email":                       n.unlinkEmail,
		"unlink_facebook":                    n.unlinkFacebook,
		"unlink_facebook_instant_game":       n.unlinkFacebookInstantGame,
		"unlink_gamecenter":                  n.unlinkGameCenter,
		"unlink_google":                      n.unlinkGoogle,
		"unlink_steam":                       n.unlinkSteam,
		"stream_user_list":                   n.streamUserList,
		"stream_user_get":                    n.streamUserGet,
		"stream_user_join":                   n.streamUserJoin,
		"stream_user_update":                 n.streamUserUpdate,
		"stream_user_leave":                  n.streamUserLeave,
		"stream_user_kick":                   n.streamUserKick,
		"stream_count":                       n.streamCount,
		"stream_close":                       n.streamClose,
		"stream_send":                        n.streamSend,
		"stream_send_raw":                    n.streamSendRaw,
		"session_disconnect":                 n.sessionDisconnect,
		"session_logout":                     n.sessionLogout,
		"match_create":                       n.matchCreate,
		"match_get":                          n.matchGet,
		"match_list":                         n.matchList,
		"match_signal":                       n.matchSignal,
		"notification_send":                  n.notificationSend,
		"notifications_send":                 n.notificationsSend,
		"wallet_update":                      n.walletUpdate,
		"wallets_update":                     n.walletsUpdate,
		"wallet_ledger_update":               n.walletLedgerUpdate,
		"wallet_ledger_list":                 n.walletLedgerList,
		"storage_list":                       n.storageList,
		"storage_read":                       n.storageRead,
		"storage_write":                      n.storageWrite,
		"storage_delete":                     n.storageDelete,
		"multi_update":                       n.multiUpdate,
		"leaderboard_create":                 n.leaderboardCreate,
		"leaderboard_delete":                 n.leaderboardDelete,
		"leaderboard_list":                   n.leaderboardList,
		"leaderboard_records_list":           n.leaderboardRecordsList,
		"leaderboard_record_write":           n.leaderboardRecordWrite,
		"leaderboard_record_delete":          n.leaderboardRecordDelete,
		"leaderboards_get_id":                n.leaderboardsGetId,
		"purchase_validate_apple":            n.purchaseValidateApple,
		"purchase_validate_google":           n.purchaseValidateGoogle,
		"purchase_validate_huawei":           n.purchaseValidateHuawei,
		"purchase_get_by_transaction_id":     n.purchaseGetByTransactionId,
		"purchases_list":                     n.purchasesList,
		"tournament_create":                  n.tournamentCreate,
		"tournament_delete":                  n.tournamentDelete,
		"tournament_add_attempt":             n.tournamentAddAttempt,
		"tournament_join":                    n.tournamentJoin,
		"tournament_list":                    n.tournamentList,
		"tournaments_get_id":                 n.tournamentsGetId,
		"tournament_records_list":            n.tournamentRecordsList,
		"tournament_record_write":            n.tournamentRecordWrite,
		"tournament_records_haystack":        n.tournamentRecordsHaystack,
		"groups_get_id":                      n.groupsGetId,
		"group_create":                       n.groupCreate,
		"group_update":                       n.groupUpdate,
		"group_delete":                       n.groupDelete,
		"group_user_join":                    n.groupUserJoin,
		"group_user_leave":                   n.groupUserLeave,
		"group_users_add":                    n.groupUsersAdd,
		"group_users_ban":                    n.groupUsersBan,
		"group_users_promote":                n.groupUsersPromote,
		"group_users_demote":                 n.groupUsersDemote,
		"group_users_list":                   n.groupUsersList,
		"group_users_kick":                   n.groupUsersKick,
		"groups_list":                        n.groupsList,
		"user_groups_list":                   n.userGroupsList,
		"friends_list":                       n.friendsList,
		"file_read":                          n.fileRead,
		"channel_message_send":               n.channelMessageSend,
		"channel_message_update":             n.channelMessageUpdate,
		"channel_id_build":                   n.channelIdBuild,
	}

	mod := l.SetFuncs(l.CreateTable(0, len(functions)), functions)

	l.Push(mod)
	return 1
}

// @group hooks
// @summary Registers a function for use with client RPC to the server.
// @param fn(type=function) A function reference which will be executed on each RPC message.
// @param id(type=string) The unique identifier used to register the function for RPC.
// @return error(error) An optional error value if an error occurred.
func (n *RuntimeLuaNakamaModule) registerRPC(l *lua.LState) int {
	fn := l.CheckFunction(1)
	id := l.CheckString(2)

	if id == "" {
		l.ArgError(2, "expects rpc id")
		return 0
	}

	id = strings.ToLower(id)

	if n.registerCallbackFn != nil {
		n.registerCallbackFn(RuntimeExecutionModeRPC, id, fn)
	}
	if n.announceCallbackFn != nil {
		n.announceCallbackFn(RuntimeExecutionModeRPC, id)
	}
	return 0
}

// @group hooks
// @summary Register a function with the server which will be executed before any non-realtime message with the specified message name.
// @param fn(type=function) A function reference which will be executed on each message.
// @param id(type=string) The specific message name to execute the function after.
// @return error(error) An optional error value if an error occurred.
func (n *RuntimeLuaNakamaModule) registerReqBefore(l *lua.LState) int {
	fn := l.CheckFunction(1)
	id := l.CheckString(2)

	if id == "" {
		l.ArgError(2, "expects method name")
		return 0
	}

	id = strings.ToLower(API_PREFIX + id)

	if n.registerCallbackFn != nil {
		n.registerCallbackFn(RuntimeExecutionModeBefore, id, fn)
	}
	if n.announceCallbackFn != nil {
		n.announceCallbackFn(RuntimeExecutionModeBefore, id)
	}
	return 0
}

// @group hooks
// @summary Register a function with the server which will be executed after every non-realtime message as specified while registering the function.
// @param fn(type=function) A function reference which will be executed on each message.
// @param id(type=string) The specific message name to execute the function after.
// @return error(error) An optional error value if an error occurred.
func (n *RuntimeLuaNakamaModule) registerReqAfter(l *lua.LState) int {
	fn := l.CheckFunction(1)
	id := l.CheckString(2)

	if id == "" {
		l.ArgError(2, "expects method name")
		return 0
	}

	id = strings.ToLower(API_PREFIX + id)

	if n.registerCallbackFn != nil {
		n.registerCallbackFn(RuntimeExecutionModeAfter, id, fn)
	}
	if n.announceCallbackFn != nil {
		n.announceCallbackFn(RuntimeExecutionModeAfter, id)
	}
	return 0
}

// @group hooks
// @summary Register a function with the server which will be executed before any realtime message with the specified message name.
// @param fn(type=function) A function reference which will be executed on each msgname message. The function should pass the payload input back as a return argument so the pipeline can continue to execute the standard logic.
// @param id(type=string) The specific message name to execute the function after.
// @return error(error) An optional error value if an error occurred.
func (n *RuntimeLuaNakamaModule) registerRTBefore(l *lua.LState) int {
	fn := l.CheckFunction(1)
	id := l.CheckString(2)

	if id == "" {
		l.ArgError(2, "expects message name")
		return 0
	}

	id = strings.ToLower(RTAPI_PREFIX + id)

	if n.registerCallbackFn != nil {
		n.registerCallbackFn(RuntimeExecutionModeBefore, id, fn)
	}
	if n.announceCallbackFn != nil {
		n.announceCallbackFn(RuntimeExecutionModeBefore, id)
	}
	return 0
}

// @group hooks
// @summary Register a function with the server which will be executed after every realtime message with the specified message name.
// @param fn(type=function) A function reference which will be executed on each msgname message.
// @param id(type=string) The specific message name to execute the function after.
// @return error(error) An optional error value if an error occurred.
func (n *RuntimeLuaNakamaModule) registerRTAfter(l *lua.LState) int {
	fn := l.CheckFunction(1)
	id := l.CheckString(2)

	if id == "" {
		l.ArgError(2, "expects message name")
		return 0
	}

	id = strings.ToLower(RTAPI_PREFIX + id)

	if n.registerCallbackFn != nil {
		n.registerCallbackFn(RuntimeExecutionModeAfter, id, fn)
	}
	if n.announceCallbackFn != nil {
		n.announceCallbackFn(RuntimeExecutionModeAfter, id)
	}
	return 0
}

// @group hooks
// @summary Registers a function that will be called when matchmaking finds opponents.
// @param fn(type=function) A function reference which will be executed on each matchmake completion.
// @return error(error) An optional error value if an error occurred.
func (n *RuntimeLuaNakamaModule) registerMatchmakerMatched(l *lua.LState) int {
	fn := l.CheckFunction(1)

	if n.registerCallbackFn != nil {
		n.registerCallbackFn(RuntimeExecutionModeMatchmaker, "", fn)
	}
	if n.announceCallbackFn != nil {
		n.announceCallbackFn(RuntimeExecutionModeMatchmaker, "")
	}
	return 0
}

// @group hooks
// @summary Registers a function to be run when a tournament ends.
// @param fn(type=function) A function reference which will be executed on each tournament end.
// @return error(error) An optional error value if an error occurred.
func (n *RuntimeLuaNakamaModule) registerTournamentEnd(l *lua.LState) int {
	fn := l.CheckFunction(1)

	if n.registerCallbackFn != nil {
		n.registerCallbackFn(RuntimeExecutionModeTournamentEnd, "", fn)
	}
	if n.announceCallbackFn != nil {
		n.announceCallbackFn(RuntimeExecutionModeTournamentEnd, "")
	}
	return 0
}

// @group hooks
// @summary Registers a function to be run when a tournament resets.
// @param fn(type=function) A function reference which will be executed on each tournament reset.
// @return error(error) An optional error value if an error occurred.
func (n *RuntimeLuaNakamaModule) registerTournamentReset(l *lua.LState) int {
	fn := l.CheckFunction(1)

	if n.registerCallbackFn != nil {
		n.registerCallbackFn(RuntimeExecutionModeTournamentReset, "", fn)
	}
	if n.announceCallbackFn != nil {
		n.announceCallbackFn(RuntimeExecutionModeTournamentReset, "")
	}
	return 0
}

// @group hooks
// @summary Registers a function to be run when a leaderboard resets.
// @param fn(type=function) A function reference which will be executed on each leaderboard reset.
// @return error(error) An optional error value if an error occurred.
func (n *RuntimeLuaNakamaModule) registerLeaderboardReset(l *lua.LState) int {
	fn := l.CheckFunction(1)

	if n.registerCallbackFn != nil {
		n.registerCallbackFn(RuntimeExecutionModeLeaderboardReset, "", fn)
	}
	if n.announceCallbackFn != nil {
		n.announceCallbackFn(RuntimeExecutionModeLeaderboardReset, "")
	}
	return 0
}

// @group hooks
// @summary Registers a function to be run only once.
// @param fn(type=function) A function reference which will be executed only once.
// @return error(error) An optional error value if an error occurred.
func (n *RuntimeLuaNakamaModule) runOnce(l *lua.LState) int {
	n.once.Do(func() {
		fn := l.CheckFunction(1)
		if fn == nil {
			l.ArgError(1, "expects a function")
			return
		}

		ctx := NewRuntimeLuaContext(l, n.config.GetName(), RuntimeLuaConvertMapString(l, n.config.GetRuntime().Environment), RuntimeExecutionModeRunOnce, nil, nil, 0, "", "", nil, "", "", "", "")

		l.Push(LSentinel)
		l.Push(fn)
		l.Push(ctx)
		if err := l.PCall(1, lua.MultRet, nil); err != nil {
			l.RaiseError("error in run_once function: %v", err.Error())
			return
		}

		// Unwind the stack up to and including our sentinel value, effectively discarding any returned parameters.
		for {
			v := l.Get(-1)
			l.Pop(1)
			if v.Type() == LTSentinel {
				break
			}
		}
	})

	return 0
}

// @summary Get the current runtime environment configuration.
// @return ctx(table) Configuration details.
// @return error(error) An optional error value if an error occurred.
func (n *RuntimeLuaNakamaModule) getContext(l *lua.LState) int {
	ctx := NewRuntimeLuaContext(l, n.config.GetName(), RuntimeLuaConvertMapString(l, n.config.GetRuntime().Environment), RuntimeExecutionModeRunOnce, nil, nil, 0, "", "", nil, "", "", "", "")
	l.Push(ctx)
	return 1
}

// @summary Generate an event.
// @param name(type=string) The name of the event to be created.
// @param properties(type=OptTable) A table of event properties.
// @param timestamp(type=int64) Numeric UTC value of when event is created.
// @param external(type=bool, optional=true, default=false) Whether the event is external.
// @return error(error) An optional error value if an error occurred.
func (n *RuntimeLuaNakamaModule) event(l *lua.LState) int {
	name := l.CheckString(1)
	if name == "" {
		l.ArgError(1, "expects name string")
		return 0
	}

	propertiesTable := l.OptTable(2, nil)
	var properties map[string]string
	if propertiesTable != nil {
		var conversionError bool
		properties = make(map[string]string, propertiesTable.Len())
		propertiesTable.ForEach(func(k lua.LValue, v lua.LValue) {
			if conversionError {
				return
			}

			if k.Type() != lua.LTString {
				l.ArgError(2, "properties keys must be strings")
				conversionError = true
				return
			}
			if v.Type() != lua.LTString {
				l.ArgError(2, "properties values must be strings")
				conversionError = true
				return
			}

			properties[k.String()] = v.String()
		})

		if conversionError {
			return 0
		}
	}

	var ts *timestamppb.Timestamp
	t := l.Get(3)
	if t != lua.LNil {
		if t.Type() != lua.LTNumber {
			l.ArgError(3, "timestamp must be numeric UTC seconds when provided")
			return 0
		}
		ts = &timestamppb.Timestamp{Seconds: int64(t.(lua.LNumber))}
	}

	external := l.OptBool(4, false)

	if n.eventFn != nil {
		n.eventFn(l.Context(), &api.Event{
			Name:       name,
			Properties: properties,
			Timestamp:  ts,
			External:   external,
		})
	}
	return 0
}

func (n *RuntimeLuaNakamaModule) localcacheGet(l *lua.LState) int {
	key := l.CheckString(1)
	if key == "" {
		l.ArgError(1, "expects key string")
		return 0
	}

	defaultValue := l.Get(2)

	value, found := n.localCache.Get(key)

	if found {
		l.Push(value)
	} else {
		l.Push(defaultValue)
	}
	return 1
}

func (n *RuntimeLuaNakamaModule) localcachePut(l *lua.LState) int {
	key := l.CheckString(1)
	if key == "" {
		l.ArgError(1, "expects key string")
		return 0
	}

	value := l.Get(2)
	if valueTable, ok := value.(*lua.LTable); ok {
		valueTable.SetReadOnlyRecursive()
	}

	n.localCache.Put(key, value)

	return 0
}

func (n *RuntimeLuaNakamaModule) localcacheDelete(l *lua.LState) int {
	key := l.CheckString(1)
	if key == "" {
		l.ArgError(1, "expects key string")
		return 0
	}

	n.localCache.Delete(key)

	return 0
}

// @group utils
// @summary Get the current UTC time in milliseconds using the system wall clock.
// @return t(int) A number representing the current UTC time in milliseconds.
// @return error(error) An optional error value if an error occurred.
func (n *RuntimeLuaNakamaModule) time(l *lua.LState) int {
	if l.GetTop() == 0 {
		l.Push(lua.LNumber(time.Now().UTC().UnixNano() / int64(time.Millisecond)))
	} else {
		tbl := l.CheckTable(1)
		msec := getIntField(l, tbl, "msec", 0)
		sec := getIntField(l, tbl, "sec", 0)
		min := getIntField(l, tbl, "min", 0)
		hour := getIntField(l, tbl, "hour", 12)
		day := getIntField(l, tbl, "day", -1)
		month := getIntField(l, tbl, "month", -1)
		year := getIntField(l, tbl, "year", -1)
		isdst := getBoolField(l, tbl, "isdst", false)
		t := time.Date(year, time.Month(month), day, hour, min, sec, msec*int(time.Millisecond), time.UTC)
		// TODO dst
		if false {
			print(isdst)
		}
		l.Push(lua.LNumber(t.UTC().UnixNano() / int64(time.Millisecond)))
	}
	return 1
}

// @group utils
// @summary Parses a CRON expression and a timestamp in UTC seconds, and returns the next matching timestamp in UTC seconds.
// @param expression(type=string) A valid CRON expression in standard format, for example "0 0 * * *" (meaning at midnight).
// @param timestamp(type=number) A time value expressed as UTC seconds.
// @return next_ts(number) The next UTC seconds timestamp (number) that matches the given CRON expression, and is immediately after the given timestamp.
// @return error(error) An optional error value if an error occurred.
func (n *RuntimeLuaNakamaModule) cronNext(l *lua.LState) int {
	cron := l.CheckString(1)
	if cron == "" {
		l.ArgError(1, "expects cron string")
		return 0
	}
	ts := l.CheckInt64(2)
	if ts == 0 {
		l.ArgError(1, "expects timestamp in seconds")
		return 0
	}

	expr, err := cronexpr.Parse(cron)
	if err != nil {
		l.ArgError(1, "expects a valid cron string")
		return 0
	}
	t := time.Unix(ts, 0).UTC()
	next := expr.Next(t)
	nextTs := next.UTC().Unix()
	l.Push(lua.LNumber(nextTs))
	return 1
}

// @group utils
// @summary Execute an arbitrary SQL query and return the number of rows affected. Typically an "INSERT", "DELETE", or "UPDATE" statement with no return columns.
// @param query(type=string) A SQL query to execute.
// @param parameters(type=table) Arbitrary parameters to pass to placeholders in the query.
// @return count(number) A list of matches matching the parameters criteria.
// @return error(error) An optional error value if an error occurred.
func (n *RuntimeLuaNakamaModule) sqlExec(l *lua.LState) int {
	query := l.CheckString(1)
	if query == "" {
		l.ArgError(1, "expects query string")
		return 0
	}
	paramsTable := l.OptTable(2, nil)
	var params []interface{}
	if paramsTable != nil && paramsTable.Len() != 0 {
		var ok bool
		params, ok = RuntimeLuaConvertLuaValue(paramsTable).([]interface{})
		if !ok {
			l.ArgError(2, "expects a list of params as a table")
			return 0
		}
	}

	var result sql.Result
	var err error
	err = ExecuteRetryable(func() error {
		result, err = n.db.ExecContext(l.Context(), query, params...)
		return err
	})
	if err != nil {
		l.RaiseError("sql exec error: %v", err.Error())
		return 0
	}
	count, err := result.RowsAffected()
	if err != nil {
		l.RaiseError("sql exec rows affected error: %v", err.Error())
		return 0
	}

	l.Push(lua.LNumber(count))
	return 1
}

// @group utils
// @summary Execute an arbitrary SQL query that is expected to return row data. Typically a "SELECT" statement.
// @param query(type=string) A SQL query to execute.
// @param parameters(type=table) Arbitrary parameters to pass to placeholders in the query.
// @return result(table) A table of rows and the respective columns and values.
// @return error(error) An optional error value if an error occurred.
func (n *RuntimeLuaNakamaModule) sqlQuery(l *lua.LState) int {
	query := l.CheckString(1)
	if query == "" {
		l.ArgError(1, "expects query string")
		return 0
	}
	paramsTable := l.OptTable(2, nil)
	var params []interface{}
	if paramsTable != nil && paramsTable.Len() != 0 {
		var ok bool
		params, ok = RuntimeLuaConvertLuaValue(paramsTable).([]interface{})
		if !ok {
			l.ArgError(2, "expects a list of params as a table")
			return 0
		}
	}

	var rows *sql.Rows
	var err error
	err = ExecuteRetryable(func() error {
		rows, err = n.db.QueryContext(l.Context(), query, params...)
		return err
	})
	if err != nil {
		l.RaiseError("sql query error: %v", err.Error())
		return 0
	}
	defer rows.Close()

	resultColumns, err := rows.Columns()
	if err != nil {
		l.RaiseError("sql query column lookup error: %v", err.Error())
		return 0
	}
	resultColumnCount := len(resultColumns)
	resultRows := make([][]interface{}, 0)
	for rows.Next() {
		resultRowValues := make([]interface{}, resultColumnCount)
		resultRowPointers := make([]interface{}, resultColumnCount)
		for i := range resultRowValues {
			resultRowPointers[i] = &resultRowValues[i]
		}
		if err = rows.Scan(resultRowPointers...); err != nil {
			l.RaiseError("sql query scan error: %v", err.Error())
			return 0
		}
		resultRows = append(resultRows, resultRowValues)
	}
	if err = rows.Err(); err != nil {
		l.RaiseError("sql query row scan error: %v", err.Error())
		return 0
	}

	rt := l.CreateTable(len(resultRows), 0)
	for i, r := range resultRows {
		rowTable := l.CreateTable(0, resultColumnCount)
		for j, col := range resultColumns {
			rowTable.RawSetString(col, RuntimeLuaConvertValue(l, r[j]))
		}
		rt.RawSetInt(i+1, rowTable)
	}
	l.Push(rt)
	return 1
}

// @group utils
// @summary Generate a version 4 UUID in the standard 36-character string representation.
// @return u(string) The newly generated version 4 UUID identifier string.
// @return error(error) An optional error value if an error occurred.
func (n *RuntimeLuaNakamaModule) uuidV4(l *lua.LState) int {
	l.Push(lua.LString(uuid.Must(uuid.NewV4()).String()))
	return 1
}

// @group utils
// @summary Convert the 16-byte raw representation of a UUID into the equivalent 36-character standard UUID string representation. Will raise an error if the input is not valid and cannot be converted.
// @param uuid_bytes(type=string) The UUID bytes to convert.
// @return u(string) A string containing the equivalent 36-character standard representation of the UUID.
// @return error(error) An optional error value if an error occurred.
func (n *RuntimeLuaNakamaModule) uuidBytesToString(l *lua.LState) int {
	uuidBytes := l.CheckString(1)
	if uuidBytes == "" {
		l.ArgError(1, "expects a UUID byte string")
		return 0
	}
	u, err := uuid.FromBytes([]byte(uuidBytes))
	if err != nil {
		l.ArgError(1, "not a valid UUID byte string")
		return 0
	}
	l.Push(lua.LString(u.String()))
	return 1
}

// @group utils
// @summary Convert the 36-character string representation of a UUID into the equivalent 16-byte raw UUID representation. Will raise an error if the input is not valid and cannot be converted.
// @param uuid_string(type=string) The UUID string to convert.
// @return u(string) A string containing the equivalent 16-byte representation of the UUID.
// @return error(error) An optional error value if an error occurred.
func (n *RuntimeLuaNakamaModule) uuidStringToBytes(l *lua.LState) int {
	uuidString := l.CheckString(1)
	if uuidString == "" {
		l.ArgError(1, "expects a UUID string")
		return 0
	}
	u, err := uuid.FromString(uuidString)
	if err != nil {
		l.ArgError(1, "not a valid UUID string")
		return 0
	}
	l.Push(lua.LString(u.Bytes()))
	return 1
}

// @group utils
// @summary Send a HTTP request that returns a data type containing the result of the HTTP response.
// @param url(type=string) The URL of the web resource to request.
// @param method(type=string) The HTTP method verb used with the request.
// @param headers(type=OptTable, optional=true) A table of headers used with the request.
// @param content(type=OptString, optional=true) The bytes to send with the request.
// @param timeout(type=OptNumber, optional=true, default=5000) Timeout of the request in milliseconds.
// @return returnVal(table) Code, Headers, and Body response values for the HTTP response.
// @return error(error) An optional error value if an error occurred.
func (n *RuntimeLuaNakamaModule) httpRequest(l *lua.LState) int {
	url := l.CheckString(1)
	method := l.CheckString(2)
	headers := l.CheckTable(3)
	body := l.OptString(4, "")
	if url == "" {
		l.ArgError(1, "expects URL string")
		return 0
	}
	if method == "" {
		l.ArgError(2, "expects method string")
		return 0
	}

	// Set a custom timeout if one is provided, or use the default.
	timeoutMs := l.OptInt64(5, 5000)
	n.client.Timeout = time.Duration(timeoutMs) * time.Millisecond

	// Prepare request body, if any.
	var requestBody io.Reader
	if body != "" {
		requestBody = strings.NewReader(body)
	}
	// Prepare the request.
	req, err := http.NewRequest(method, url, requestBody)
	if err != nil {
		l.RaiseError("HTTP request error: %v", err.Error())
		return 0
	}
	// Apply any request headers.
	httpHeaders := RuntimeLuaConvertLuaTable(headers)
	for k, v := range httpHeaders {
		vs, ok := v.(string)
		if !ok {
			l.RaiseError("HTTP header values must be strings")
			return 0
		}
		req.Header.Add(k, vs)
	}
	// Execute the request.
	resp, err := n.client.Do(req)
	if err != nil {
		l.RaiseError("HTTP request error: %v", err.Error())
		return 0
	}
	// Read the response body.
	responseBody, err := ioutil.ReadAll(resp.Body)
	resp.Body.Close()
	if err != nil {
		l.RaiseError("HTTP response body error: %v", err.Error())
		return 0
	}
	// Read the response headers.
	responseHeaders := make(map[string]interface{}, len(resp.Header))
	for k, vs := range resp.Header {
		// TODO accept multiple values per header
		for _, v := range vs {
			responseHeaders[k] = v
			break
		}
	}

	l.Push(lua.LNumber(resp.StatusCode))
	l.Push(RuntimeLuaConvertMap(l, responseHeaders))
	l.Push(lua.LString(string(responseBody)))
	return 3
}

// @group utils
// @summary Generate a JSON Web Token.
// @param signingMethod(type=string) The signing method to be used, either HS256 or RS256.
// @param claims(type=table) The JWT payload.
// @return token(string) The newly generated JWT.
// @return error(error) An optional error value if an error occurred.
func (n *RuntimeLuaNakamaModule) jwtGenerate(l *lua.LState) int {
	algoType := l.CheckString(1)
	if algoType == "" {
		l.ArgError(1, "expects string")
		return 0
	}

	var signingMethod jwt.SigningMethod
	switch algoType {
	case "HS256":
		signingMethod = jwt.SigningMethodHS256
	case "RS256":
		signingMethod = jwt.SigningMethodRS256
	default:
		l.ArgError(1, "unsupported algo type - only allowed 'HS256', 'RS256'.")
		return 0
	}

	signingKey := l.CheckString(2)
	if signingKey == "" {
		l.ArgError(2, "expects string")
		return 0
	}

	claimsetTable := l.CheckTable(3)
	if claimsetTable == nil {
		l.ArgError(3, "expects nil")
		return 0
	}

	claimset := RuntimeLuaConvertLuaValue(claimsetTable).(map[string]interface{})
	jwtClaims := jwt.MapClaims{}
	for k, v := range claimset {
		jwtClaims[k] = v
	}

	var pk interface{}
	switch signingMethod {
	case jwt.SigningMethodRS256:
		block, _ := pem.Decode([]byte(signingKey))
		if block == nil {
			l.RaiseError("could not parse private key: no valid blocks found")
			return 0
		}

		var err error
		pk, err = x509.ParsePKCS8PrivateKey(block.Bytes)
		if err != nil {
			l.RaiseError("could not parse private key: %v", err.Error())
			return 0
		}
	case jwt.SigningMethodHS256:
		pk = []byte(signingKey)
	}

	token := jwt.NewWithClaims(signingMethod, jwtClaims)
	signedToken, err := token.SignedString(pk)
	if err != nil {
		l.RaiseError("failed to sign token: %v", err.Error())
		return 0
	}

	l.Push(lua.LString(signedToken))
	return 1
}

// @group utils
// @summary Encode the input as JSON.
// @param value(type=string) The input to encode as JSON .
// @return jsonBytes(string) The encoded JSON string.
// @return error(error) An optional error value if an error occurred.
func (n *RuntimeLuaNakamaModule) jsonEncode(l *lua.LState) int {
	value := l.Get(1)
	if value == nil {
		l.ArgError(1, "expects a non-nil value to encode")
		return 0
	}

	jsonData := RuntimeLuaConvertLuaValue(value)
	jsonBytes, err := json.Marshal(jsonData)
	if err != nil {
		l.RaiseError("error encoding to JSON: %v", err.Error())
		return 0
	}

	l.Push(lua.LString(string(jsonBytes)))
	return 1
}

// @group utils
// @summary Decode the JSON input as a Lua table.
// @param jsonString(type=string) The JSON encoded input.
// @return jsonData(table) Decoded JSON input as a Lua table.
// @return error(error) An optional error value if an error occurred.
func (n *RuntimeLuaNakamaModule) jsonDecode(l *lua.LState) int {
	jsonString := l.CheckString(1)
	if jsonString == "" {
		l.ArgError(1, "expects JSON string")
		return 0
	}

	var jsonData interface{}
	if err := json.Unmarshal([]byte(jsonString), &jsonData); err != nil {
		l.RaiseError("not a valid JSON string: %v", err.Error())
		return 0
	}

	l.Push(RuntimeLuaConvertValue(l, jsonData))
	return 1
}

// @group utils
// @summary Base64 encode a string input.
// @param input(type=string) The string which will be base64 encoded.
// @return output(string) Encoded string.
// @return error(error) An optional error value if an error occurred.
func (n *RuntimeLuaNakamaModule) base64Encode(l *lua.LState) int {
	input := l.CheckString(1)
	if input == "" {
		l.ArgError(1, "expects string")
		return 0
	}

	padding := l.OptBool(2, true)

	e := base64.StdEncoding
	if !padding {
		e = base64.RawStdEncoding
	}
	output := e.EncodeToString([]byte(input))
	l.Push(lua.LString(output))
	return 1
}

// @group utils
// @summary Decode a base64 encoded string.
// @param input(type=string) The string which will be base64 decoded.
// @return output(string) Decoded string.
// @return error(error) An optional error value if an error occurred.
func (n *RuntimeLuaNakamaModule) base64Decode(l *lua.LState) int {
	input := l.CheckString(1)
	if input == "" {
		l.ArgError(1, "expects string")
		return 0
	}

	padding := l.OptBool(2, false)

	if !padding {
		// Pad string up to length multiple of 4 if needed to effectively make padding optional.
		if maybePad := len(input) % 4; maybePad != 0 {
			input += strings.Repeat("=", 4-maybePad)
		}
	}

	output, err := base64.StdEncoding.DecodeString(input)
	if err != nil {
		l.RaiseError("not a valid base64 string: %v", err.Error())
		return 0
	}

	l.Push(lua.LString(output))
	return 1
}

// @group utils
// @summary Base64 URL encode a string input.
// @param input(type=string) The string which will be base64 URL encoded.
// @return output(string) Encoded string.
// @return error(error) An optional error value if an error occurred.
func (n *RuntimeLuaNakamaModule) base64URLEncode(l *lua.LState) int {
	input := l.CheckString(1)
	if input == "" {
		l.ArgError(1, "expects string")
		return 0
	}

	padding := l.OptBool(2, true)

	e := base64.URLEncoding
	if !padding {
		e = base64.RawURLEncoding
	}
	output := e.EncodeToString([]byte(input))
	l.Push(lua.LString(output))
	return 1
}

// @group utils
// @summary Decode a base64 URL encoded string.
// @param input(type=string) The string to be decoded.
// @return output(string) Decoded string.
// @return error(error) An optional error value if an error occurred.
func (n *RuntimeLuaNakamaModule) base64URLDecode(l *lua.LState) int {
	input := l.CheckString(1)
	if input == "" {
		l.ArgError(1, "expects string")
		return 0
	}

	padding := l.OptBool(2, false)

	if !padding {
		// Pad string up to length multiple of 4 if needed to effectively make padding optional.
		if maybePad := len(input) % 4; maybePad != 0 {
			input += strings.Repeat("=", 4-maybePad)
		}
	}

	output, err := base64.URLEncoding.DecodeString(input)
	if err != nil {
		l.RaiseError("not a valid base64 url string: %v", err.Error())
		return 0
	}

	l.Push(lua.LString(output))
	return 1
}

// @group utils
// @summary base16 encode a string input.
// @param input(type=string) The string to be encoded.
// @return output(string) Encoded string.
// @return error(error) An optional error value if an error occurred.
func (n *RuntimeLuaNakamaModule) base16Encode(l *lua.LState) int {
	input := l.CheckString(1)
	if input == "" {
		l.ArgError(1, "expects string")
		return 0
	}

	output := hex.EncodeToString([]byte(input))
	l.Push(lua.LString(output))
	return 1
}

// @group utils
// @summary Decode a base16 encoded string.
// @param input(type=string) The string to be decoded.
// @return output(string) Decoded string.
// @return error(error) An optional error value if an error occurred.
func (n *RuntimeLuaNakamaModule) base16Decode(l *lua.LState) int {
	input := l.CheckString(1)
	if input == "" {
		l.ArgError(1, "expects string")
		return 0
	}

	output, err := hex.DecodeString(input)
	if err != nil {
		l.RaiseError("not a valid base16 string: %v", err.Error())
		return 0
	}

	l.Push(lua.LString(output))
	return 1
}

// @group utils
// @summary AES encrypt a string input and return the cipher text base64 encoded.
// @param keySize(type=int) The size in bytes of the encryption key.
// @param input(type=string) The string which will be encrypted.
// @param key(type=string) The encryption key.
// @return cipherText(string) The ciphered and base64 encoded input.
// @return error(error) An optional error value if an error occurred.
func aesEncrypt(l *lua.LState, keySize int) int {
	input := l.CheckString(1)
	if input == "" {
		l.ArgError(1, "expects string")
		return 0
	}
	key := l.CheckString(2)
	if len(key) != keySize {
		l.ArgError(2, fmt.Sprintf("expects key %v bytes long", keySize))
		return 0
	}

	// Pad string up to length multiple of 4 if needed.
	if maybePad := len(input) % 4; maybePad != 0 {
		input += strings.Repeat(" ", 4-maybePad)
	}

	block, err := aes.NewCipher([]byte(key))
	if err != nil {
		l.RaiseError("error creating cipher block: %v", err.Error())
		return 0
	}

	cipherText := make([]byte, aes.BlockSize+len(input))
	iv := cipherText[:aes.BlockSize]
	if _, err = io.ReadFull(rand.Reader, iv); err != nil {
		l.RaiseError("error getting iv: %v", err.Error())
		return 0
	}

	stream := cipher.NewCFBEncrypter(block, iv)
	stream.XORKeyStream(cipherText[aes.BlockSize:], []byte(input))

	l.Push(lua.LString(cipherText))
	return 1
}

// @group utils
// @summary aes decrypt a base 64 encoded string input.
// @param keySize(type=int) The size in bytes of the decryption key.
// @param input(type=string) The string which will be decrypted.
// @param key(type=string) The encryption key.
// @return clearText(string) The deciphered and decoded input.
// @return error(error) An optional error value if an error occurred.
func aesDecrypt(l *lua.LState, keySize int) int {
	input := l.CheckString(1)
	if input == "" {
		l.ArgError(1, "expects string")
		return 0
	}
	key := l.CheckString(2)
	if len(key) != keySize {
		l.ArgError(2, fmt.Sprintf("expects key %v bytes long", keySize))
		return 0
	}

	if len(input) < aes.BlockSize {
		l.RaiseError("input too short")
		return 0
	}

	block, err := aes.NewCipher([]byte(key))
	if err != nil {
		l.RaiseError("error creating cipher block: %v", err.Error())
		return 0
	}

	cipherText := []byte(input)
	iv := cipherText[:aes.BlockSize]
	cipherText = cipherText[aes.BlockSize:]

	stream := cipher.NewCFBDecrypter(block, iv)
	stream.XORKeyStream(cipherText, cipherText)

	l.Push(lua.LString(cipherText))
	return 1
}

// @group utils
// @summary aes128 encrypt a string input.
// @param input(type=string) The string which will be aes128 encrypted.
// @param key(type=string) The 16 Byte encryption key.
// @return cipherText(string) The ciphered input.
// @return error(error) An optional error value if an error occurred.
func (n *RuntimeLuaNakamaModule) aes128Encrypt(l *lua.LState) int {
	return aesEncrypt(l, 16)
}

// @group utils
// @summary Decrypt an aes128 encrypted string.
// @param input(type=string) The string to be decrypted.
// @param key(type=string) The 16 Byte decryption key.
// @return clearText(string) The deciphered input.
// @return error(error) An optional error value if an error occurred.
func (n *RuntimeLuaNakamaModule) aes128Decrypt(l *lua.LState) int {
	return aesDecrypt(l, 16)
}

// @group utils
// @summary aes256 encrypt a string input.
// @param input(type=string) The string which will be aes256 encrypted.
// @param key(type=string) The 32 Byte encryption key.
// @return cipherText(string) The ciphered input.
// @return error(error) An optional error value if an error occurred.
func (n *RuntimeLuaNakamaModule) aes256Encrypt(l *lua.LState) int {
	return aesEncrypt(l, 32)
}

// @group utils
// @summary Decrypt an aes256 encrypted string.
// @param input(type=string) The string to be decrypted.
// @param key(type=string) The 32 Byte decryption key.
// @return clearText(string) The deciphered input.
// @return error(error) An optional error value if an error occurred.
func (n *RuntimeLuaNakamaModule) aes256Decrypt(l *lua.LState) int {
	return aesDecrypt(l, 32)
}

// @group utils
// @summary Create an md5 hash from the input.
// @param input(type=string) The input string to hash.
// @return hash(string) A string with the md5 hash of the input.
// @return error(error) An optional error value if an error occurred.
func (n *RuntimeLuaNakamaModule) md5Hash(l *lua.LState) int {
	input := l.CheckString(1)
	if input == "" {
		l.ArgError(1, "expects input string")
		return 0
	}

	hash := fmt.Sprintf("%x", md5.Sum([]byte(input)))

	l.Push(lua.LString(hash))
	return 1
}

// @group utils
// @summary Create an SHA256 hash from the input.
// @param input(type=string) The input string to hash.
// @return hash(string) A string with the SHA256 hash of the input.
// @return error(error) An optional error value if an error occurred.
func (n *RuntimeLuaNakamaModule) sha256Hash(l *lua.LState) int {
	input := l.CheckString(1)
	if input == "" {
		l.ArgError(1, "expects input string")
		return 0
	}

	hash := fmt.Sprintf("%x", sha256.Sum256([]byte(input)))

	l.Push(lua.LString(hash))
	return 1
}

// @group utils
// @summary Create a RSA encrypted SHA256 hash from the input.
// @param input(type=string) The input string to hash.
// @param key(type=string) The RSA private key.
// @return signature(string) A string with the RSA encrypted SHA256 hash of the input.
// @return error(error) An optional error value if an error occurred.
func (n *RuntimeLuaNakamaModule) rsaSHA256Hash(l *lua.LState) int {
	input := l.CheckString(1)
	if input == "" {
		l.ArgError(1, "expects input string")
		return 0
	}
	key := l.CheckString(2)
	if key == "" {
		l.ArgError(2, "expects key string")
		return 0
	}

	block, _ := pem.Decode([]byte(key))
	if block == nil {
		l.RaiseError("could not parse private key: no valid blocks found")
		return 0
	}

	rsaPrivateKey, err := x509.ParsePKCS1PrivateKey(block.Bytes)
	if err != nil {
		l.RaiseError("error parsing key: %v", err.Error())
		return 0
	}

	hashed := sha256.Sum256([]byte(input))
	signature, err := rsa.SignPKCS1v15(rand.Reader, rsaPrivateKey, crypto.SHA256, hashed[:])
	if err != nil {
		l.RaiseError("error signing input: %v", err.Error())
		return 0
	}

	l.Push(lua.LString(signature))
	return 1
}

// @group utils
// @summary Create a HMAC-SHA256 hash from input and key.
// @param input(type=string) The input string to hash.
// @param key(type=string) The hashing key.
// @return mac(string) Hashed input as a string using the key.
// @return error(error) An optional error value if an error occurred.
func (n *RuntimeLuaNakamaModule) hmacSHA256Hash(l *lua.LState) int {
	input := l.CheckString(1)
	if input == "" {
		l.ArgError(1, "expects input string")
		return 0
	}
	key := l.CheckString(2)
	if key == "" {
		l.ArgError(2, "expects key string")
		return 0
	}

	mac := hmac.New(sha256.New, []byte(key))
	_, err := mac.Write([]byte(input))
	if err != nil {
		l.RaiseError("error creating hash: %v", err.Error())
		return 0
	}

	l.Push(lua.LString(mac.Sum(nil)))
	return 1
}

// @group utils
// @summary Generate one-way hashed string using bcrypt.
// @param input(type=string) The input string to bcrypt.
// @return hash(string) Hashed string.
// @return error(error) An optional error value if an error occurred.
func (n *RuntimeLuaNakamaModule) bcryptHash(l *lua.LState) int {
	input := l.CheckString(1)
	if input == "" {
		l.ArgError(1, "expects string")
		return 0
	}

	hash, err := bcrypt.GenerateFromPassword([]byte(input), bcrypt.DefaultCost)
	if err != nil {
		l.RaiseError("error hashing input: %v", err.Error())
		return 0
	}

	l.Push(lua.LString(hash))
	return 1
}

// @group utils
// @summary Compare hashed input against a plaintext input.
// @param hash(type=string) The bcrypted input string.
// @param plaintext(type=string) Plaintext input to compare against.
// @return result(bool) True if they are the same, false otherwise.
// @return error(error) An optional error value if an error occurred.
func (n *RuntimeLuaNakamaModule) bcryptCompare(l *lua.LState) int {
	hash := l.CheckString(1)
	if hash == "" {
		l.ArgError(1, "expects string")
		return 0
	}
	plaintext := l.CheckString(2)
	if plaintext == "" {
		l.ArgError(2, "expects string")
		return 0
	}

	err := bcrypt.CompareHashAndPassword([]byte(hash), []byte(plaintext))
	if err == nil {
		l.Push(lua.LBool(true))
		return 1
	} else if err == bcrypt.ErrHashTooShort || err == bcrypt.ErrMismatchedHashAndPassword {
		l.Push(lua.LBool(false))
		return 1
	}

	l.RaiseError("error comparing hash and plaintext: %v", err.Error())
	return 0
}

// @group authenticate
// @summary Authenticate user and create a session token using an Apple sign in token.
// @param token(type=string) Apple sign in token.
// @param username(type=OptString, optional=true) The user's username. If left empty, one is generated.
// @param create(type=OptBool, optional=true, default=true) Create user if one didn't exist previously.
// @return userID(string) The user ID of the authenticated user.
// @return username(string) The username of the authenticated user.
// @return created(bool) Value indicating if this account was just created or already existed.
// @return error(error) An optional error value if an error occurred.
func (n *RuntimeLuaNakamaModule) authenticateApple(l *lua.LState) int {
	if n.config.GetSocial().Apple.BundleId == "" {
		l.RaiseError("Apple authentication is not configured")
		return 0
	}

	// Parse token.
	token := l.CheckString(1)
	if token == "" {
		l.ArgError(1, "expects token string")
		return 0
	}

	// Parse username, if any.
	username := l.OptString(2, "")
	if username == "" {
		username = generateUsername()
	} else if invalidUsernameRegex.MatchString(username) {
		l.ArgError(2, "expects username to be valid, no spaces or control characters allowed")
		return 0
	} else if len(username) > 128 {
		l.ArgError(2, "expects id to be valid, must be 1-128 bytes")
		return 0
	}

	// Parse create flag, if any.
	create := l.OptBool(3, true)

	dbUserID, dbUsername, created, err := AuthenticateApple(l.Context(), n.logger, n.db, n.socialClient, n.config.GetSocial().Apple.BundleId, token, username, create)
	if err != nil {
		l.RaiseError("error authenticating: %v", err.Error())
		return 0
	}

	l.Push(lua.LString(dbUserID))
	l.Push(lua.LString(dbUsername))
	l.Push(lua.LBool(created))
	return 3
}

// @group authenticate
// @summary Authenticate user and create a session token using a custom authentication managed by an external service or source not already supported by Nakama.
// @param id(type=string) Custom ID to use to authenticate the user. Must be between 6-128 characters.
// @param username(type=OptString, optional=true) The user's username. If left empty, one is generated.
// @param create(type=OptBool, optional=true, default=true) Create user if one didn't exist previously.
// @return userID(string) The user ID of the authenticated user.
// @return username(string) The username of the authenticated user.
// @return created(bool) Value indicating if this account was just created or already existed.
// @return error(error) An optional error value if an error occurred.
func (n *RuntimeLuaNakamaModule) authenticateCustom(l *lua.LState) int {
	// Parse ID.
	id := l.CheckString(1)
	if id == "" {
		l.ArgError(1, "expects id string")
		return 0
	} else if invalidCharsRegex.MatchString(id) {
		l.ArgError(1, "expects id to be valid, no spaces or control characters allowed")
		return 0
	} else if len(id) < 6 || len(id) > 128 {
		l.ArgError(1, "expects id to be valid, must be 6-128 bytes")
		return 0
	}

	// Parse username, if any.
	username := l.OptString(2, "")
	if username == "" {
		username = generateUsername()
	} else if invalidUsernameRegex.MatchString(username) {
		l.ArgError(2, "expects username to be valid, no spaces or control characters allowed")
		return 0
	} else if len(username) > 128 {
		l.ArgError(2, "expects id to be valid, must be 1-128 bytes")
		return 0
	}

	// Parse create flag, if any.
	create := l.OptBool(3, true)

	dbUserID, dbUsername, created, err := AuthenticateCustom(l.Context(), n.logger, n.db, id, username, create)
	if err != nil {
		l.RaiseError("error authenticating: %v", err.Error())
		return 0
	}

	l.Push(lua.LString(dbUserID))
	l.Push(lua.LString(dbUsername))
	l.Push(lua.LBool(created))
	return 3
}

// @group authenticate
// @summary Authenticate user and create a session token using a device identifier.
// @param id(type=string) Device ID to use to authenticate the user. Must be between 1-128 characters.
// @param username(type=OptString, optional=true) The user's username. If left empty, one is generated.
// @param create(type=OptBool, optional=true, default=true) Create user if one didn't exist previously.
// @return userID(string) The user ID of the authenticated user.
// @return username(string) The username of the authenticated user.
// @return created(bool) Value indicating if this account was just created or already existed.
// @return error(error) An optional error value if an error occurred.
func (n *RuntimeLuaNakamaModule) authenticateDevice(l *lua.LState) int {
	// Parse ID.
	id := l.CheckString(1)
	if id == "" {
		l.ArgError(1, "expects id string")
		return 0
	} else if invalidCharsRegex.MatchString(id) {
		l.ArgError(1, "expects id to be valid, no spaces or control characters allowed")
		return 0
	} else if len(id) < 10 || len(id) > 128 {
		l.ArgError(1, "expects id to be valid, must be 10-128 bytes")
		return 0
	}

	// Parse username, if any.
	username := l.OptString(2, "")
	if username == "" {
		username = generateUsername()
	} else if invalidUsernameRegex.MatchString(username) {
		l.ArgError(2, "expects username to be valid, no spaces or control characters allowed")
		return 0
	} else if len(username) > 128 {
		l.ArgError(2, "expects id to be valid, must be 1-128 bytes")
		return 0
	}

	// Parse create flag, if any.
	create := l.OptBool(3, true)

	dbUserID, dbUsername, created, err := AuthenticateDevice(l.Context(), n.logger, n.db, id, username, create)
	if err != nil {
		l.RaiseError("error authenticating: %v", err.Error())
		return 0
	}

	l.Push(lua.LString(dbUserID))
	l.Push(lua.LString(dbUsername))
	l.Push(lua.LBool(created))
	return 3
}

// @group authenticate
// @summary Authenticate user and create a session token using an email address and password.
// @param email(type=string) Email address to use to authenticate the user. Must be between 10-255 characters.
// @param password(type=string) Password to set. Must be longer than 8 characters.
// @param username(type=OptString, optional=true) The user's username. If left empty, one is generated.
// @param create(type=OptBool, optional=true, default=true) Create user if one didn't exist previously.
// @return userID(string) The user ID of the authenticated user.
// @return username(string) The username of the authenticated user.
// @return created(bool) Value indicating if this account was just created or already existed.
// @return error(error) An optional error value if an error occurred.
func (n *RuntimeLuaNakamaModule) authenticateEmail(l *lua.LState) int {
	var attemptUsernameLogin bool
	// Parse email.
	email := l.OptString(1, "")
	if email == "" {
		attemptUsernameLogin = true
	} else if invalidCharsRegex.MatchString(email) {
		l.ArgError(1, "expects email to be valid, no spaces or control characters allowed")
		return 0
	} else if !emailRegex.MatchString(email) {
		l.ArgError(1, "expects email to be valid, invalid email address format")
		return 0
	} else if len(email) < 10 || len(email) > 255 {
		l.ArgError(1, "expects email to be valid, must be 10-255 bytes")
		return 0
	}

	// Parse password.
	password := l.CheckString(2)
	if password == "" {
		l.ArgError(2, "expects password string")
		return 0
	} else if len(password) < 8 {
		l.ArgError(2, "expects password to be valid, must be longer than 8 characters")
		return 0
	}

	// Parse username, if any.
	username := l.OptString(3, "")
	if username == "" {
		if attemptUsernameLogin {
			l.ArgError(1, "expects username string when email is not supplied")
			return 0
		}

		username = generateUsername()
	} else if invalidUsernameRegex.MatchString(username) {
		l.ArgError(3, "expects username to be valid, no spaces or control characters allowed")
		return 0
	} else if len(username) > 128 {
		l.ArgError(3, "expects id to be valid, must be 1-128 bytes")
		return 0
	}

	// Parse create flag, if any.
	create := l.OptBool(4, true)

	var dbUserID string
	var created bool
	var err error

	if attemptUsernameLogin {
		dbUserID, err = AuthenticateUsername(l.Context(), n.logger, n.db, username, password)
	} else {
		cleanEmail := strings.ToLower(email)

		dbUserID, username, created, err = AuthenticateEmail(l.Context(), n.logger, n.db, cleanEmail, password, username, create)
	}
	if err != nil {
		l.RaiseError("error authenticating: %v", err.Error())
		return 0
	}

	l.Push(lua.LString(dbUserID))
	l.Push(lua.LString(username))
	l.Push(lua.LBool(created))
	return 3
}

// @group authenticate
// @summary Authenticate user and create a session token using a Facebook account token.
// @param token(type=string) Facebook OAuth or Limited Login (JWT) access token.
// @param import(type=OptBool, optional=true, default=true) Whether to automatically import Facebook friends after authentication.
// @param username(type=OptString, optional=true) The user's username. If left empty, one is generated.
// @param create(type=OptBool, optional=true, default=true) Create user if one didn't exist previously.
// @return userID(string) The user ID of the authenticated user.
// @return username(string) The username of the authenticated user.
// @return created(bool) Value indicating if this account was just created or already existed.
// @return error(error) An optional error value if an error occurred.
func (n *RuntimeLuaNakamaModule) authenticateFacebook(l *lua.LState) int {
	// Parse access token.
	token := l.CheckString(1)
	if token == "" {
		l.ArgError(1, "expects access token string")
		return 0
	}

	// Parse import friends flag, if any.
	importFriends := l.OptBool(2, true)

	// Parse username, if any.
	username := l.OptString(3, "")
	if username == "" {
		username = generateUsername()
	} else if invalidUsernameRegex.MatchString(username) {
		l.ArgError(3, "expects username to be valid, no spaces or control characters allowed")
		return 0
	} else if len(username) > 128 {
		l.ArgError(3, "expects id to be valid, must be 1-128 bytes")
		return 0
	}

	// Parse create flag, if any.
	create := l.OptBool(4, true)

	dbUserID, dbUsername, created, importFriendsPossible, err := AuthenticateFacebook(l.Context(), n.logger, n.db, n.socialClient, n.config.GetSocial().FacebookLimitedLogin.AppId, token, username, create)
	if err != nil {
		l.RaiseError("error authenticating: %v", err.Error())
		return 0
	}

	// Import friends if requested.
	if importFriends && importFriendsPossible {
		// Errors are logged before this point and failure here does not invalidate the whole operation.
		_ = importFacebookFriends(l.Context(), n.logger, n.db, n.router, n.socialClient, uuid.FromStringOrNil(dbUserID), dbUsername, token, false)
	}

	l.Push(lua.LString(dbUserID))
	l.Push(lua.LString(dbUsername))
	l.Push(lua.LBool(created))
	return 3
}

// @group authenticate
// @summary Authenticate user and create a session token using a Facebook Instant Game.
// @param playerInfo(type=string) Facebook Player info.
// @param username(type=OptString, optional=true) The user's username. If left empty, one is generated.
// @param create(type=OptBool, optional=true, default=true) Create user if one didn't exist previously.
// @return userID(string) The user ID of the authenticated user.
// @return username(string) The username of the authenticated user.
// @return created(bool) Value indicating if this account was just created or already existed.
// @return error(error) An optional error value if an error occurred.
func (n *RuntimeLuaNakamaModule) authenticateFacebookInstantGame(l *lua.LState) int {
	// Parse access token.
	signedPlayerInfo := l.CheckString(1)
	if signedPlayerInfo == "" {
		l.ArgError(1, "expects signed player info")
		return 0
	}

	// Parse username, if any.
	username := l.OptString(2, "")
	if username == "" {
		username = generateUsername()
	} else if invalidUsernameRegex.MatchString(username) {
		l.ArgError(2, "expects username to be valid, no spaces or control characters allowed")
		return 0
	} else if len(username) > 128 {
		l.ArgError(2, "expects id to be valid, must be 1-128 bytes")
		return 0
	}

	// Parse create flag, if any.
	create := l.OptBool(3, true)

	dbUserID, dbUsername, created, err := AuthenticateFacebookInstantGame(l.Context(), n.logger, n.db, n.socialClient, n.config.GetSocial().FacebookInstantGame.AppSecret, signedPlayerInfo, username, create)
	if err != nil {
		l.RaiseError("error authenticating: %v", err.Error())
		return 0
	}

	l.Push(lua.LString(dbUserID))
	l.Push(lua.LString(dbUsername))
	l.Push(lua.LBool(created))
	return 3
}

// @group authenticate
// @summary Authenticate user and create a session token using Apple Game Center credentials.
// @param playerId(type=string) PlayerId provided by GameCenter.
// @param bundleId(type=string) BundleId of your app on iTunesConnect.
// @param timestamp(type=number) Timestamp at which Game Center authenticated the client and issued a signature.
// @param salt(type=string) A random string returned by Game Center authentication on client.
// @param signature(type=string) A signature returned by Game Center authentication on client.
// @param publicKeyUrl(type=string) A URL to the public key returned by Game Center authentication on client.
// @param username(type=OptString, optional=true) The user's username. If left empty, one is generated.
// @param create(type=OptBool, optional=true, default=true) Create user if one didn't exist previously.
// @return userID(string) The user ID of the authenticated user.
// @return username(string) The username of the authenticated user.
// @return created(bool) Value indicating if this account was just created or already existed.
// @return error(error) An optional error value if an error occurred.
func (n *RuntimeLuaNakamaModule) authenticateGameCenter(l *lua.LState) int {
	// Parse authentication credentials.
	playerID := l.CheckString(1)
	if playerID == "" {
		l.ArgError(1, "expects player ID string")
		return 0
	}
	bundleID := l.CheckString(2)
	if bundleID == "" {
		l.ArgError(2, "expects bundle ID string")
		return 0
	}
	ts := l.CheckInt64(3)
	if ts == 0 {
		l.ArgError(3, "expects timestamp value")
		return 0
	}
	salt := l.CheckString(4)
	if salt == "" {
		l.ArgError(4, "expects salt string")
		return 0
	}
	signature := l.CheckString(5)
	if signature == "" {
		l.ArgError(5, "expects signature string")
		return 0
	}
	publicKeyURL := l.CheckString(6)
	if publicKeyURL == "" {
		l.ArgError(6, "expects public key URL string")
		return 0
	}

	// Parse username, if any.
	username := l.OptString(7, "")
	if username == "" {
		username = generateUsername()
	} else if invalidUsernameRegex.MatchString(username) {
		l.ArgError(7, "expects username to be valid, no spaces or control characters allowed")
		return 0
	} else if len(username) > 128 {
		l.ArgError(7, "expects id to be valid, must be 1-128 bytes")
		return 0
	}

	// Parse create flag, if any.
	create := l.OptBool(8, true)

	dbUserID, dbUsername, created, err := AuthenticateGameCenter(l.Context(), n.logger, n.db, n.socialClient, playerID, bundleID, ts, salt, signature, publicKeyURL, username, create)
	if err != nil {
		l.RaiseError("error authenticating: %v", err.Error())
		return 0
	}

	l.Push(lua.LString(dbUserID))
	l.Push(lua.LString(dbUsername))
	l.Push(lua.LBool(created))
	return 3
}

// @group authenticate
// @summary Authenticate user and create a session token using a Google ID token.
// @param token(type=string) Google OAuth access token.
// @param username(type=OptString, optional=true) The user's username. If left empty, one is generated.
// @param create(type=OptBool, optional=true, default=true) Create user if one didn't exist previously.
// @return userID(string) The user ID of the authenticated user.
// @return username(string) The username of the authenticated user.
// @return created(bool) Value indicating if this account was just created or already existed.
// @return error(error) An optional error value if an error occurred.
func (n *RuntimeLuaNakamaModule) authenticateGoogle(l *lua.LState) int {
	// Parse ID token.
	token := l.CheckString(1)
	if token == "" {
		l.ArgError(1, "expects ID token string")
		return 0
	}

	// Parse username, if any.
	username := l.OptString(2, "")
	if username == "" {
		username = generateUsername()
	} else if invalidUsernameRegex.MatchString(username) {
		l.ArgError(2, "expects username to be valid, no spaces or control characters allowed")
		return 0
	} else if len(username) > 128 {
		l.ArgError(2, "expects id to be valid, must be 1-128 bytes")
		return 0
	}

	// Parse create flag, if any.
	create := l.OptBool(3, true)

	dbUserID, dbUsername, created, err := AuthenticateGoogle(l.Context(), n.logger, n.db, n.socialClient, token, username, create)
	if err != nil {
		l.RaiseError("error authenticating: %v", err.Error())
		return 0
	}

	l.Push(lua.LString(dbUserID))
	l.Push(lua.LString(dbUsername))
	l.Push(lua.LBool(created))
	return 3
}

// @group authenticate
// @summary Authenticate user and create a session token using a Steam account token.
// @param token(type=string) Steam token.
// @param username(type=OptString, optional=true) The user's username. If left empty, one is generated.
// @param import(type=OptBool, optional=true, default=true) Whether to automatically import Steam friends after authentication.
// @param create(type=OptBool, optional=true, default=true) Create user if one didn't exist previously.
// @return userID(string) The user ID of the authenticated user.
// @return username(string) The username of the authenticated user.
// @return created(bool) Value indicating if this account was just created or already existed.
// @return error(error) An optional error value if an error occurred.
func (n *RuntimeLuaNakamaModule) authenticateSteam(l *lua.LState) int {
	if n.config.GetSocial().Steam.PublisherKey == "" || n.config.GetSocial().Steam.AppID == 0 {
		l.RaiseError("Steam authentication is not configured")
		return 0
	}

	// Parse access token.
	token := l.CheckString(1)
	if token == "" {
		l.ArgError(1, "expects access token string")
		return 0
	}

	// Parse import friends flag, if any.
	importFriends := l.OptBool(2, true)

	// Parse username, if any.
	username := l.OptString(3, "")
	if username == "" {
		username = generateUsername()
	} else if invalidUsernameRegex.MatchString(username) {
		l.ArgError(3, "expects username to be valid, no spaces or control characters allowed")
		return 0
	} else if len(username) > 128 {
		l.ArgError(3, "expects id to be valid, must be 1-128 bytes")
		return 0
	}

	// Parse create flag, if any.
	create := l.OptBool(4, true)

	dbUserID, dbUsername, steamID, created, err := AuthenticateSteam(l.Context(), n.logger, n.db, n.socialClient, n.config.GetSocial().Steam.AppID, n.config.GetSocial().Steam.PublisherKey, token, username, create)
	if err != nil {
		l.RaiseError("error authenticating: %v", err.Error())
		return 0
	}

	// Import friends if requested.
	if importFriends {
		// Errors are logged before this point and failure here does not invalidate the whole operation.
		_ = importSteamFriends(l.Context(), n.logger, n.db, n.router, n.socialClient, uuid.FromStringOrNil(dbUserID), dbUsername, n.config.GetSocial().Steam.PublisherKey, steamID, false)
	}

	l.Push(lua.LString(dbUserID))
	l.Push(lua.LString(dbUsername))
	l.Push(lua.LBool(created))
	return 3
}

// @group authenticate
// @summary Generate a Nakama session token from a user ID.
// @param userId(type=string) User ID to use to generate the token.
// @param username(type=OptString, optional=true) The user's username. If left empty, one is generated.
// @param expiresAt(type=OptNumber, optional=true) Number of seconds the token should be valid for. Defaults to server configured expiry time.
// @return token(string) The Nakama session token.
// @return validity(number) The period for which the token remains valid.
// @return error(error) An optional error value if an error occurred.
func (n *RuntimeLuaNakamaModule) authenticateTokenGenerate(l *lua.LState) int {
	// Parse input User ID.
	userIDString := l.CheckString(1)
	if userIDString == "" {
		l.ArgError(1, "expects user id")
		return 0
	}
	uid, err := uuid.FromString(userIDString)
	if err != nil {
		l.ArgError(1, "expects valid user id")
		return 0
	}

	// Input username.
	username := l.CheckString(2)
	if username == "" {
		l.ArgError(2, "expects username")
		return 0
	}

	exp := l.OptInt64(3, 0)
	if exp == 0 {
		// If expiry is 0 or not set, use standard configured expiry.
		exp = time.Now().UTC().Add(time.Duration(n.config.GetSession().TokenExpirySec) * time.Second).Unix()
	}

	vars := l.OptTable(4, nil)
	var varsMap map[string]string
	if vars != nil {
		var conversionError string
		varsMap = make(map[string]string, vars.Len())
		vars.ForEach(func(k lua.LValue, v lua.LValue) {
			if conversionError != "" {
				return
			}

			if k.Type() != lua.LTString {
				conversionError = "vars keys must be strings"
				return
			}
			if v.Type() != lua.LTString {
				conversionError = "vars values must be strings"
				return
			}

			varsMap[k.String()] = v.String()
		})

		if conversionError != "" {
			l.ArgError(4, conversionError)
			return 0
		}
	}

	token, exp := generateTokenWithExpiry(n.config.GetSession().EncryptionKey, userIDString, username, varsMap, exp)
	n.sessionCache.Add(uid, exp, token, 0, "")

	l.Push(lua.LString(token))
	l.Push(lua.LNumber(exp))
	return 2
}

func (n *RuntimeLuaNakamaModule) getLuaModule(l *lua.LState) string {
	// "path/to/module.lua:123:"
	src := l.Where(-1)
	// "path/to/module.lua:123"
	return strings.TrimPrefix(src[:len(src)-1], n.config.GetRuntime().Path)
}

// @group logger
// @summary Write a DEBUG level message to the server logs.
// @param message(type=string) The message to write to server logs with DEBUG level severity.
// @param vars(type=vars) Variables to replace placeholders in message.
// @return error(error) An optional error value if an error occurred.
func (n *RuntimeLuaNakamaModule) loggerDebug(l *lua.LState) int {
	message := l.CheckString(1)
	if message == "" {
		l.ArgError(1, "expects message string")
		return 0
	}

	ctxLogFields := l.Context().Value(ctxLoggerFields{})
	if ctxLogFields != nil {
		logFields, ok := ctxLogFields.(map[string]string)
		if ok {
			fields := make([]zap.Field, 0, len(logFields)+1)
			fields = append(fields, zap.String("runtime", "lua"))
			for key, val := range logFields {
				fields = append(fields, zap.String(key, val))
			}
			n.logger.Debug(message, fields...)
		}
	} else {
		n.logger.Debug(message, zap.String("runtime", "lua"))
	}

	l.Push(lua.LString(message))
	return 1
}

// @group logger
// @summary Write an INFO level message to the server logs.
// @param message(type=string) The message to write to server logs with INFO level severity.
// @param vars(type=vars) Variables to replace placeholders in message.
// @return error(error) An optional error value if an error occurred.
func (n *RuntimeLuaNakamaModule) loggerInfo(l *lua.LState) int {
	message := l.CheckString(1)
	if message == "" {
		l.ArgError(1, "expects message string")
		return 0
	}

	ctxLogFields := l.Context().Value(ctxLoggerFields{})
	if ctxLogFields != nil {
		logFields, ok := ctxLogFields.(map[string]string)
		if ok {
			fields := make([]zap.Field, 0, len(logFields)+1)
			fields = append(fields, zap.String("runtime", "lua"))
			for key, val := range logFields {
				fields = append(fields, zap.String(key, val))
			}
			n.logger.Info(message, fields...)
		}
	} else {
		n.logger.Info(message, zap.String("runtime", "lua"))
	}

	l.Push(lua.LString(message))
	return 1
}

// @group logger
// @summary Write a WARN level message to the server logs.
// @param message(type=string) The message to write to server logs with WARN level severity.
// @param vars(type=vars) Variables to replace placeholders in message.
// @return error(error) An optional error value if an error occurred.
func (n *RuntimeLuaNakamaModule) loggerWarn(l *lua.LState) int {
	message := l.CheckString(1)
	if message == "" {
		l.ArgError(1, "expects message string")
		return 0
	}

	ctxLogFields := l.Context().Value(ctxLoggerFields{})
	if ctxLogFields != nil {
		logFields, ok := ctxLogFields.(map[string]string)
		if ok {
			fields := make([]zap.Field, 0, len(logFields)+1)
			fields = append(fields, zap.String("runtime", "lua"))
			for key, val := range logFields {
				fields = append(fields, zap.String(key, val))
			}
			n.logger.Warn(message, fields...)
		}
	} else {
		n.logger.Warn(message, zap.String("runtime", "lua"))
	}

	l.Push(lua.LString(message))
	return 1
}

// @group logger
// @summary Write an ERROR level message to the server logs.
// @param message(type=string) The message to write to server logs with ERROR level severity.
// @param vars(type=vars) Variables to replace placeholders in message.
// @return error(error) An optional error value if an error occurred.
func (n *RuntimeLuaNakamaModule) loggerError(l *lua.LState) int {
	message := l.CheckString(1)
	if message == "" {
		l.ArgError(1, "expects message string")
		return 0
	}

	ctxLogFields := l.Context().Value(ctxLoggerFields{})
	if ctxLogFields != nil {
		logFields, ok := ctxLogFields.(map[string]string)
		if ok {
			fields := make([]zap.Field, 0, len(logFields)+1)
			fields = append(fields, zap.String("runtime", "lua"))
			for key, val := range logFields {
				fields = append(fields, zap.String(key, val))
			}
			n.logger.Error(message, fields...)
		}
	} else {
		n.logger.Error(message, zap.String("runtime", "lua"), zap.String("source", n.getLuaModule(l)))
	}

	l.Push(lua.LString(message))
	return 1
}

// @group accounts
// @summary Fetch account information by user ID.
// @param userId(type=string) User ID to fetch information for. Must be valid UUID.
// @return account(table) All account information including wallet, device IDs and more.
// @return error(error) An optional error value if an error occurred.
func (n *RuntimeLuaNakamaModule) accountGetId(l *lua.LState) int {
	input := l.CheckString(1)
	if input == "" {
		l.ArgError(1, "expects user id")
		return 0
	}
	userID, err := uuid.FromString(input)
	if err != nil {
		l.ArgError(1, "invalid user id")
		return 0
	}

	account, err := GetAccount(l.Context(), n.logger, n.db, n.tracker, userID)
	if err != nil {
		l.RaiseError("failed to get account for user_id %s: %s", userID, err.Error())
		return 0
	}

	accountTable := l.CreateTable(0, 25)
	accountTable.RawSetString("user_id", lua.LString(account.User.Id))
	accountTable.RawSetString("username", lua.LString(account.User.Username))
	accountTable.RawSetString("display_name", lua.LString(account.User.DisplayName))
	accountTable.RawSetString("avatar_url", lua.LString(account.User.AvatarUrl))
	accountTable.RawSetString("lang_tag", lua.LString(account.User.LangTag))
	accountTable.RawSetString("location", lua.LString(account.User.Location))
	accountTable.RawSetString("timezone", lua.LString(account.User.Timezone))
	if account.User.AppleId != "" {
		accountTable.RawSetString("apple_id", lua.LString(account.User.AppleId))
	}
	if account.User.FacebookId != "" {
		accountTable.RawSetString("facebook_id", lua.LString(account.User.FacebookId))
	}
	if account.User.FacebookInstantGameId != "" {
		accountTable.RawSetString("facebook_instant_game_id", lua.LString(account.User.FacebookInstantGameId))
	}
	if account.User.GoogleId != "" {
		accountTable.RawSetString("google_id", lua.LString(account.User.GoogleId))
	}
	if account.User.GamecenterId != "" {
		accountTable.RawSetString("gamecenter_id", lua.LString(account.User.GamecenterId))
	}
	if account.User.SteamId != "" {
		accountTable.RawSetString("steam_id", lua.LString(account.User.SteamId))
	}
	accountTable.RawSetString("online", lua.LBool(account.User.Online))
	accountTable.RawSetString("edge_count", lua.LNumber(account.User.EdgeCount))
	accountTable.RawSetString("create_time", lua.LNumber(account.User.CreateTime.Seconds))
	accountTable.RawSetString("update_time", lua.LNumber(account.User.UpdateTime.Seconds))

	metadataMap := make(map[string]interface{})
	err = json.Unmarshal([]byte(account.User.Metadata), &metadataMap)
	if err != nil {
		l.RaiseError(fmt.Sprintf("failed to convert metadata to json: %s", err.Error()))
		return 0
	}
	metadataTable := RuntimeLuaConvertMap(l, metadataMap)
	accountTable.RawSetString("metadata", metadataTable)

	userTable, err := userToLuaTable(l, account.User)
	if err != nil {
		l.RaiseError(fmt.Sprintf("failed to convert user data to lua table: %s", err.Error()))
		return 0
	}
	accountTable.RawSetString("user", userTable)

	walletMap := make(map[string]int64)
	err = json.Unmarshal([]byte(account.Wallet), &walletMap)
	if err != nil {
		l.RaiseError(fmt.Sprintf("failed to convert wallet to json: %s", err.Error()))
		return 0
	}
	walletTable := RuntimeLuaConvertMapInt64(l, walletMap)
	accountTable.RawSetString("wallet", walletTable)

	if account.Email != "" {
		accountTable.RawSetString("email", lua.LString(account.Email))
	}
	if len(account.Devices) != 0 {
		devicesTable := l.CreateTable(len(account.Devices), 0)
		for i, device := range account.Devices {
			deviceTable := l.CreateTable(0, 1)
			deviceTable.RawSetString("id", lua.LString(device.Id))
			devicesTable.RawSetInt(i+1, deviceTable)
		}
		accountTable.RawSetString("devices", devicesTable)
	}
	if account.CustomId != "" {
		accountTable.RawSetString("custom_id", lua.LString(account.CustomId))
	}
	if account.VerifyTime != nil {
		accountTable.RawSetString("verify_time", lua.LNumber(account.VerifyTime.Seconds))
	}
	if account.DisableTime != nil {
		accountTable.RawSetString("disable_time", lua.LNumber(account.DisableTime.Seconds))
	}

	l.Push(accountTable)
	return 1
}

// @group accounts
// @summary Fetch information for multiple accounts by user IDs.
// @param userIds(type=table) Table of user IDs to fetch information for. Must be valid UUID.
// @return account(Table) Table of accounts.
// @return error(error) An optional error value if an error occurred.
func (n *RuntimeLuaNakamaModule) accountsGetId(l *lua.LState) int {
	// Input table validation.
	input := l.OptTable(1, nil)
	if input == nil {
		l.ArgError(1, "invalid user id list")
		return 0
	}
	if input.Len() == 0 {
		l.Push(l.CreateTable(0, 0))
		return 1
	}

	userIDs := make([]string, 0, input.Len())
	var conversionError bool
	input.ForEach(func(k lua.LValue, v lua.LValue) {
		if conversionError {
			return
		}
		if v.Type() != lua.LTString {
			l.ArgError(1, "user id must be a string")
			conversionError = true
			return
		}
		vs := v.String()
		if _, err := uuid.FromString(vs); err != nil {
			l.ArgError(1, "user id must be a valid identifier string")
			conversionError = true
			return
		}
		userIDs = append(userIDs, vs)
	})
	if conversionError {
		return 0
	}

	accounts, err := GetAccounts(l.Context(), n.logger, n.db, n.tracker, userIDs)
	if err != nil {
		l.RaiseError("failed to get accounts: %s", err.Error())
		return 0
	}

	accountsTable := l.CreateTable(len(accounts), 0)
	for i, account := range accounts {
		accountTable := l.CreateTable(0, 25)
		accountTable.RawSetString("user_id", lua.LString(account.User.Id))
		accountTable.RawSetString("username", lua.LString(account.User.Username))
		accountTable.RawSetString("display_name", lua.LString(account.User.DisplayName))
		accountTable.RawSetString("avatar_url", lua.LString(account.User.AvatarUrl))
		accountTable.RawSetString("lang_tag", lua.LString(account.User.LangTag))
		accountTable.RawSetString("location", lua.LString(account.User.Location))
		accountTable.RawSetString("timezone", lua.LString(account.User.Timezone))
		if account.User.AppleId != "" {
			accountTable.RawSetString("apple_id", lua.LString(account.User.AppleId))
		}
		if account.User.FacebookId != "" {
			accountTable.RawSetString("facebook_id", lua.LString(account.User.FacebookId))
		}
		if account.User.FacebookInstantGameId != "" {
			accountTable.RawSetString("facebook_instant_game_id", lua.LString(account.User.FacebookInstantGameId))
		}
		if account.User.GoogleId != "" {
			accountTable.RawSetString("google_id", lua.LString(account.User.GoogleId))
		}
		if account.User.GamecenterId != "" {
			accountTable.RawSetString("gamecenter_id", lua.LString(account.User.GamecenterId))
		}
		if account.User.SteamId != "" {
			accountTable.RawSetString("steam_id", lua.LString(account.User.SteamId))
		}
		accountTable.RawSetString("online", lua.LBool(account.User.Online))
		accountTable.RawSetString("edge_count", lua.LNumber(account.User.EdgeCount))
		accountTable.RawSetString("create_time", lua.LNumber(account.User.CreateTime.Seconds))
		accountTable.RawSetString("update_time", lua.LNumber(account.User.UpdateTime.Seconds))

		metadataMap := make(map[string]interface{})
		err = json.Unmarshal([]byte(account.User.Metadata), &metadataMap)
		if err != nil {
			l.RaiseError(fmt.Sprintf("failed to convert metadata to json: %s", err.Error()))
			return 0
		}
		metadataTable := RuntimeLuaConvertMap(l, metadataMap)
		accountTable.RawSetString("metadata", metadataTable)

		userTable, err := userToLuaTable(l, account.User)
		if err != nil {
			l.RaiseError(fmt.Sprintf("failed to convert user data to lua table: %s", err.Error()))
			return 0
		}
		accountTable.RawSetString("user", userTable)

		walletMap := make(map[string]int64)
		err = json.Unmarshal([]byte(account.Wallet), &walletMap)
		if err != nil {
			l.RaiseError(fmt.Sprintf("failed to convert wallet to json: %s", err.Error()))
			return 0
		}
		walletTable := RuntimeLuaConvertMapInt64(l, walletMap)
		accountTable.RawSetString("wallet", walletTable)

		if account.Email != "" {
			accountTable.RawSetString("email", lua.LString(account.Email))
		}
		if len(account.Devices) != 0 {
			devicesTable := l.CreateTable(len(account.Devices), 0)
			for i, device := range account.Devices {
				deviceTable := l.CreateTable(0, 1)
				deviceTable.RawSetString("id", lua.LString(device.Id))
				devicesTable.RawSetInt(i+1, deviceTable)
			}
			accountTable.RawSetString("devices", devicesTable)
		}
		if account.CustomId != "" {
			accountTable.RawSetString("custom_id", lua.LString(account.CustomId))
		}
		if account.VerifyTime != nil {
			accountTable.RawSetString("verify_time", lua.LNumber(account.VerifyTime.Seconds))
		}
		if account.DisableTime != nil {
			accountTable.RawSetString("disable_time", lua.LNumber(account.DisableTime.Seconds))
		}

		accountsTable.RawSetInt(i+1, accountTable)
	}

	l.Push(accountsTable)
	return 1
}

// @group users
// @summary Fetch one or more users by ID.
// @param userIds(type=table) A Lua table of user IDs to fetch.
// @return users(table) A table of user record objects.
// @return error(error) An optional error value if an error occurred.
func (n *RuntimeLuaNakamaModule) usersGetId(l *lua.LState) int {
	// User IDs Input table validation.
	userIDsIn := l.OptTable(1, nil)
	var userIDs []string
	if userIDsIn != nil {
		userIDsTable, ok := RuntimeLuaConvertLuaValue(userIDsIn).([]interface{})
		if !ok {
			l.ArgError(1, "invalid user ids list")
			return 0
		}

		userIDStrings := make([]string, 0, len(userIDsTable))
		for _, id := range userIDsTable {
			if ids, ok := id.(string); !ok || ids == "" {
				l.ArgError(1, "each user id must be a string")
				return 0
			} else if _, err := uuid.FromString(ids); err != nil {
				l.ArgError(1, "each user id must be a valid id string")
				return 0
			} else {
				userIDStrings = append(userIDStrings, ids)
			}
		}
		userIDs = userIDStrings
	}

	// Facebook IDs Input table validation.
	facebookIDsIn := l.OptTable(2, nil)
	var facebookIDs []string
	if facebookIDsIn != nil {
		facebookIDsTable, ok := RuntimeLuaConvertLuaValue(facebookIDsIn).([]interface{})
		if !ok {
			l.ArgError(1, "invalid facebook ids list")
			return 0
		}

		facebookIDStrings := make([]string, 0, len(facebookIDsTable))
		for _, id := range facebookIDsTable {
			if ids, ok := id.(string); !ok || ids == "" {
				l.ArgError(1, "each facebook id must be a string")
				return 0
			} else {
				facebookIDStrings = append(facebookIDStrings, ids)
			}
		}
		facebookIDs = facebookIDStrings
	}

	if userIDs == nil && facebookIDs == nil {
		l.Push(l.CreateTable(0, 0))
		return 1
	}

	// Get the user accounts.
	users, err := GetUsers(l.Context(), n.logger, n.db, n.tracker, userIDs, nil, facebookIDs)
	if err != nil {
		l.RaiseError(fmt.Sprintf("failed to get users: %s", err.Error()))
		return 0
	}

	// Convert and push the values.
	usersTable := l.CreateTable(len(users.Users), 0)
	for i, user := range users.Users {
		userTable, err := userToLuaTable(l, user)
		if err != nil {
			l.RaiseError(err.Error())
			return 0
		}
		usersTable.RawSetInt(i+1, userTable)
	}

	l.Push(usersTable)
	return 1
}

func userToLuaTable(l *lua.LState, user *api.User) (*lua.LTable, error) {
	ut := l.CreateTable(0, 18)
	ut.RawSetString("user_id", lua.LString(user.Id))
	ut.RawSetString("username", lua.LString(user.Username))
	ut.RawSetString("display_name", lua.LString(user.DisplayName))
	ut.RawSetString("avatar_url", lua.LString(user.AvatarUrl))
	ut.RawSetString("lang_tag", lua.LString(user.LangTag))
	ut.RawSetString("location", lua.LString(user.Location))
	ut.RawSetString("timezone", lua.LString(user.Timezone))
	if user.AppleId != "" {
		ut.RawSetString("apple_id", lua.LString(user.AppleId))
	}
	if user.FacebookId != "" {
		ut.RawSetString("facebook_id", lua.LString(user.FacebookId))
	}
	if user.FacebookInstantGameId != "" {
		ut.RawSetString("facebook_instant_game_id", lua.LString(user.FacebookInstantGameId))
	}
	if user.GoogleId != "" {
		ut.RawSetString("google_id", lua.LString(user.GoogleId))
	}
	if user.GamecenterId != "" {
		ut.RawSetString("gamecenter_id", lua.LString(user.GamecenterId))
	}
	if user.SteamId != "" {
		ut.RawSetString("steam_id", lua.LString(user.SteamId))
	}
	ut.RawSetString("online", lua.LBool(user.Online))
	ut.RawSetString("edge_count", lua.LNumber(user.EdgeCount))
	ut.RawSetString("create_time", lua.LNumber(user.CreateTime.Seconds))
	ut.RawSetString("update_time", lua.LNumber(user.UpdateTime.Seconds))

	metadataMap := make(map[string]interface{})
	err := json.Unmarshal([]byte(user.Metadata), &metadataMap)
	if err != nil {
		return nil, fmt.Errorf("failed to convert metadata to json: %s", err.Error())
	}
	metadataTable := RuntimeLuaConvertMap(l, metadataMap)
	ut.RawSetString("metadata", metadataTable)

	return ut, nil
}

func validationToLuaTable(l *lua.LState, validation *api.ValidatePurchaseResponse) *lua.LTable {
	validatedPurchasesTable := l.CreateTable(len(validation.ValidatedPurchases), 0)
	for i, p := range validation.ValidatedPurchases {
		validatedPurchasesTable.RawSetInt(i+1, purchaseToLuaTable(l, p))
	}

	validationResponseTable := l.CreateTable(0, 1)
	validationResponseTable.RawSetString("validated_purchases", validatedPurchasesTable)

	return validationResponseTable
}

func purchaseToLuaTable(l *lua.LState, p *api.ValidatedPurchase) *lua.LTable {
	validatedPurchaseTable := l.CreateTable(0, 9)
	validatedPurchaseTable.RawSetString("product_id", lua.LString(p.ProductId))
	validatedPurchaseTable.RawSetString("transaction_id", lua.LString(p.TransactionId))
	validatedPurchaseTable.RawSetString("store", lua.LString(p.Store.String()))
	validatedPurchaseTable.RawSetString("provider_response", lua.LString(p.ProviderResponse))
	validatedPurchaseTable.RawSetString("purchase_time", lua.LNumber(p.PurchaseTime.Seconds))
	validatedPurchaseTable.RawSetString("create_time", lua.LNumber(p.CreateTime.Seconds))
	validatedPurchaseTable.RawSetString("update_time", lua.LNumber(p.UpdateTime.Seconds))
	validatedPurchaseTable.RawSetString("environment", lua.LString(p.Environment.String()))
	validatedPurchaseTable.RawSetString("seen_before", lua.LBool(p.SeenBefore))

	return validatedPurchaseTable
}

// @group users
// @summary Fetch one or more users by username.
// @param usernames(type=table) A table of usernames to fetch.
// @return users(table) A table of user record objects.
// @return error(error) An optional error value if an error occurred.
func (n *RuntimeLuaNakamaModule) usersGetUsername(l *lua.LState) int {
	// Input table validation.
	input := l.OptTable(1, nil)
	if input == nil {
		l.ArgError(1, "invalid username list")
		return 0
	}
	if input.Len() == 0 {
		l.Push(l.CreateTable(0, 0))
		return 1
	}
	usernames, ok := RuntimeLuaConvertLuaValue(input).([]interface{})
	if !ok {
		l.ArgError(1, "invalid username data")
		return 0
	}
	if len(usernames) == 0 {
		l.Push(l.CreateTable(0, 0))
		return 1
	}

	// Input individual ID validation.
	usernameStrings := make([]string, 0, len(usernames))
	for _, u := range usernames {
		us, ok := u.(string)
		if !ok || us == "" {
			l.ArgError(1, "each username must be a string")
			return 0
		}
		usernameStrings = append(usernameStrings, us)
	}

	// Get the user accounts.
	users, err := GetUsers(l.Context(), n.logger, n.db, n.tracker, nil, usernameStrings, nil)
	if err != nil {
		l.RaiseError(fmt.Sprintf("failed to get users: %s", err.Error()))
		return 0
	}

	// Convert and push the values.
	usersTable := l.CreateTable(len(users.Users), 0)
	for i, user := range users.Users {
		userTable, err := userToLuaTable(l, user)
		if err != nil {
			l.RaiseError(err.Error())
			return 0
		}
		usersTable.RawSetInt(i+1, userTable)
	}

	l.Push(usersTable)
	return 1
}

// @group users
// @summary Fetch one or more users randomly.
// @param count(type=int) The number of users to fetch.
// @return users(table) A list of user record objects.
// @return error(error) An optional error value if an error occurred.
func (n *RuntimeLuaNakamaModule) usersGetRandom(l *lua.LState) int {
	count := l.OptInt(1, 0)

	if count < 0 || count > 1000 {
		l.ArgError(1, "count must be 0-1000")
		return 0
	}

	users, err := GetRandomUsers(l.Context(), n.logger, n.db, n.tracker, count)
	if err != nil {
		l.RaiseError(fmt.Sprintf("failed to get users: %s", err.Error()))
		return 0
	}

	// Convert and push the values.
	usersTable := l.CreateTable(len(users), 0)
	for i, user := range users {
		userTable, err := userToLuaTable(l, user)
		if err != nil {
			l.RaiseError(err.Error())
			return 0
		}
		usersTable.RawSetInt(i+1, userTable)
	}

	l.Push(usersTable)
	return 1
}

// @group users
// @summary Ban one or more users by ID.
// @param userIds(type=table) A table of user IDs to ban.
// @return error(error) An optional error value if an error occurred.
func (n *RuntimeLuaNakamaModule) usersBanId(l *lua.LState) int {
	// Input table validation.
	input := l.OptTable(1, nil)
	if input == nil {
		l.ArgError(1, "invalid user id list")
		return 0
	}
	if input.Len() == 0 {
		return 0
	}
	userIDs, ok := RuntimeLuaConvertLuaValue(input).([]interface{})
	if !ok {
		l.ArgError(1, "invalid user id data")
		return 0
	}
	if len(userIDs) == 0 {
		return 0
	}

	// Input individual ID validation.
	uids := make([]uuid.UUID, 0, len(userIDs))
	for _, id := range userIDs {
		ids, ok := id.(string)
		if !ok || ids == "" {
			l.ArgError(1, "each user id must be a string")
			return 0
		}
		uid, err := uuid.FromString(ids)
		if err != nil {
			l.ArgError(1, "each user id must be a valid id string")
			return 0
		}
		uids = append(uids, uid)
	}

	// Ban the user accounts.
	err := BanUsers(l.Context(), n.logger, n.db, n.sessionCache, uids)
	if err != nil {
		l.RaiseError(fmt.Sprintf("failed to ban users: %s", err.Error()))
		return 0
	}

	return 0
}

// @group users
// @summary Unban one or more users by ID.
// @param userIds(type=table) A table of user IDs to unban.
// @return error(error) An optional error value if an error occurred.
func (n *RuntimeLuaNakamaModule) usersUnbanId(l *lua.LState) int {
	// Input table validation.
	input := l.OptTable(1, nil)
	if input == nil {
		l.ArgError(1, "invalid user id list")
		return 0
	}
	if input.Len() == 0 {
		return 0
	}
	userIDs, ok := RuntimeLuaConvertLuaValue(input).([]interface{})
	if !ok {
		l.ArgError(1, "invalid user id data")
		return 0
	}
	if len(userIDs) == 0 {
		return 0
	}

	// Input individual ID validation.
	uids := make([]uuid.UUID, 0, len(userIDs))
	for _, id := range userIDs {
		ids, ok := id.(string)
		if !ok || ids == "" {
			l.ArgError(1, "each user id must be a string")
			return 0
		}
		uid, err := uuid.FromString(ids)
		if err != nil {
			l.ArgError(1, "each user id must be a valid id string")
			return 0
		}
		uids = append(uids, uid)
	}

	// Unban the user accounts.
	err := UnbanUsers(l.Context(), n.logger, n.db, n.sessionCache, uids)
	if err != nil {
		l.RaiseError(fmt.Sprintf("failed to unban users: %s", err.Error()))
		return 0
	}

	return 0
}

// @group authenticate
// @summary Link Apple authentication to a user ID.
// @param userId(type=string) The user ID to be linked.
// @param token(type=string) Apple sign in token.
// @return error(error) An optional error value if an error occurred.
func (n *RuntimeLuaNakamaModule) linkApple(l *lua.LState) int {
	userID := l.CheckString(1)
	id, err := uuid.FromString(userID)
	if err != nil {
		l.ArgError(1, "user ID must be a valid identifier")
		return 0
	}

	token := l.CheckString(2)
	if token == "" {
		l.ArgError(2, "expects token string")
		return 0
	}

	if err := LinkApple(l.Context(), n.logger, n.db, n.config, n.socialClient, id, token); err != nil {
		l.RaiseError("error linking: %v", err.Error())
	}
	return 0
}

// @group authenticate
// @summary Link custom authentication to a user ID.
// @param userId(type=string) The user ID to be linked.
// @param customId(type=string) Custom ID to be linked to the user.
// @return error(error) An optional error value if an error occurred.
func (n *RuntimeLuaNakamaModule) linkCustom(l *lua.LState) int {
	userID := l.CheckString(1)
	id, err := uuid.FromString(userID)
	if err != nil {
		l.ArgError(1, "user ID must be a valid identifier")
		return 0
	}

	customID := l.CheckString(2)
	if customID == "" {
		l.ArgError(2, "expects custom ID string")
		return 0
	}

	if err := LinkCustom(l.Context(), n.logger, n.db, id, customID); err != nil {
		l.RaiseError("error linking: %v", err.Error())
	}
	return 0
}

// @group authenticate
// @summary Link device authentication to a user ID.
// @param userId(type=string) The user ID to be linked.
// @param deviceId(type=string) Device ID to be linked to the user.
// @return error(error) An optional error value if an error occurred.
func (n *RuntimeLuaNakamaModule) linkDevice(l *lua.LState) int {
	userID := l.CheckString(1)
	id, err := uuid.FromString(userID)
	if err != nil {
		l.ArgError(1, "user ID must be a valid identifier")
		return 0
	}

	deviceID := l.CheckString(2)
	if deviceID == "" {
		l.ArgError(2, "expects device ID string")
		return 0
	}

	if err := LinkDevice(l.Context(), n.logger, n.db, id, deviceID); err != nil {
		l.RaiseError("error linking: %v", err.Error())
	}
	return 0
}

// @group authenticate
// @summary Link email authentication to a user ID.
// @param userId(type=string) The user ID to be linked.
// @param email(type=string) Authentication email to be linked to the user.
// @param password(type=string) Password to set. Must be longer than 8 characters.
// @return error(error) An optional error value if an error occurred.
func (n *RuntimeLuaNakamaModule) linkEmail(l *lua.LState) int {
	userID := l.CheckString(1)
	id, err := uuid.FromString(userID)
	if err != nil {
		l.ArgError(1, "user ID must be a valid identifier")
		return 0
	}

	email := l.CheckString(2)
	if email == "" {
		l.ArgError(2, "expects email string")
		return 0
	}
	password := l.CheckString(3)
	if password == "" {
		l.ArgError(3, "expects username string")
		return 0
	}

	if err := LinkEmail(l.Context(), n.logger, n.db, id, email, password); err != nil {
		l.RaiseError("error linking: %v", err.Error())
	}
	return 0
}

// @group authenticate
// @summary Link Facebook authentication to a user ID.
// @param userId(type=string) The user ID to be linked.
// @param username(type=string, optional=true) If left empty, one is generated.
// @param token(type=string) Facebook OAuth or Limited Login (JWT) access token.
// @param importFriends(type=OptBool, optional=true, default=true) Whether to automatically import Facebook friends after authentication.
// @return error(error) An optional error value if an error occurred.
func (n *RuntimeLuaNakamaModule) linkFacebook(l *lua.LState) int {
	userID := l.CheckString(1)
	id, err := uuid.FromString(userID)
	if err != nil {
		l.ArgError(1, "user ID must be a valid identifier")
		return 0
	}

	username := l.CheckString(2)
	if username == "" {
		l.ArgError(2, "expects username string")
		return 0
	}
	token := l.CheckString(3)
	if token == "" {
		l.ArgError(3, "expects token string")
		return 0
	}
	importFriends := l.OptBool(4, true)

	if err := LinkFacebook(l.Context(), n.logger, n.db, n.socialClient, n.router, id, username, n.config.GetSocial().FacebookLimitedLogin.AppId, token, importFriends); err != nil {
		l.RaiseError("error linking: %v", err.Error())
	}
	return 0
}

// @group authenticate
// @summary Link Facebook Instant Game authentication to a user ID.
// @param userId(type=string) The user ID to be linked.
// @param playerInfo(type=string) Facebook player info.
// @return error(error) An optional error value if an error occurred.
func (n *RuntimeLuaNakamaModule) linkFacebookInstantGame(l *lua.LState) int {
	userID := l.CheckString(1)
	id, err := uuid.FromString(userID)
	if err != nil {
		l.ArgError(1, "user ID must be a valid identifier")
		return 0
	}

	signedPlayerInfo := l.CheckString(2)
	if signedPlayerInfo == "" {
		l.ArgError(2, "expects signed player info string")
		return 0
	}

	if err := LinkFacebookInstantGame(l.Context(), n.logger, n.db, n.config, n.socialClient, id, signedPlayerInfo); err != nil {
		l.RaiseError("error linking: %v", err.Error())
	}
	return 0
}

// @group authenticate
// @summary Link Apple Game Center authentication to a user ID.
// @param userId(type=string) The user ID to be linked.
// @param playerId(type=string) Player ID provided by Game Center.
// @param bundleId(type=string) Bundle ID of your app on iTunesConnect.
// @param timestamp(type=int64) Timestamp at which Game Center authenticated the client and issued a signature.
// @param salt(type=string) A random string returned by Game Center authentication on client.
// @param signature(type=string) A signature returned by Game Center authentication on client.
// @param publicKeyUrl(type=string) A URL to the public key returned by Game Center authentication on client.
// @return error(error) An optional error value if an error occurred.
func (n *RuntimeLuaNakamaModule) linkGameCenter(l *lua.LState) int {
	userID := l.CheckString(1)
	id, err := uuid.FromString(userID)
	if err != nil {
		l.ArgError(1, "user ID must be a valid identifier")
		return 0
	}

	playerID := l.CheckString(2)
	if playerID == "" {
		l.ArgError(2, "expects player ID string")
		return 0
	}
	bundleID := l.CheckString(3)
	if bundleID == "" {
		l.ArgError(3, "expects bundle ID string")
		return 0
	}
	ts := l.CheckInt64(4)
	if ts == 0 {
		l.ArgError(4, "expects timestamp value")
		return 0
	}
	salt := l.CheckString(5)
	if salt == "" {
		l.ArgError(5, "expects salt string")
		return 0
	}
	signature := l.CheckString(6)
	if signature == "" {
		l.ArgError(6, "expects signature string")
		return 0
	}
	publicKeyURL := l.CheckString(7)
	if publicKeyURL == "" {
		l.ArgError(7, "expects public key URL string")
		return 0
	}

	if err := LinkGameCenter(l.Context(), n.logger, n.db, n.socialClient, id, playerID, bundleID, ts, salt, signature, publicKeyURL); err != nil {
		l.RaiseError("error linking: %v", err.Error())
	}
	return 0
}

// @group authenticate
// @summary Link Google authentication to a user ID.
// @param userId(type=string) The user ID to be linked.
// @param token(type=string) Google OAuth access token.
// @return error(error) An optional error value if an error occurred.
func (n *RuntimeLuaNakamaModule) linkGoogle(l *lua.LState) int {
	userID := l.CheckString(1)
	id, err := uuid.FromString(userID)
	if err != nil {
		l.ArgError(1, "user ID must be a valid identifier")
		return 0
	}

	token := l.CheckString(2)
	if token == "" {
		l.ArgError(2, "expects token string")
		return 0
	}

	if err := LinkGoogle(l.Context(), n.logger, n.db, n.socialClient, id, token); err != nil {
		l.RaiseError("error linking: %v", err.Error())
	}
	return 0
}

// @group authenticate
// @summary Link Steam authentication to a user ID.
// @param userId(type=string) The user ID to be linked.
// @param username(type=string) If left empty, one is generated.
// @param token(type=string) Steam access token.
// @param importFriends(type=OptBool, optiona=true, default=true) Whether to automatically import Steam friends after authentication.
// @return error(error) An optional error value if an error occurred.
func (n *RuntimeLuaNakamaModule) linkSteam(l *lua.LState) int {
	userID := l.CheckString(1)
	id, err := uuid.FromString(userID)
	if err != nil {
		l.ArgError(1, "user ID must be a valid identifier")
		return 0
	}

	username := l.CheckString(2)
	if username == "" {
		l.ArgError(2, "expects username string")
		return 0
	}
	token := l.CheckString(3)
	if token == "" {
		l.ArgError(3, "expects token string")
		return 0
	}
	importFriends := l.OptBool(4, true)

	if err := LinkSteam(l.Context(), n.logger, n.db, n.config, n.socialClient, n.router, id, username, token, importFriends); err != nil {
		l.RaiseError("error linking: %v", err.Error())
	}
	return 0
}

// @group authenticate
// @summary Unlink Apple authentication from a user ID.
// @param userId(type=string) The user ID to be unlinked.
// @param token(type=string) Apple sign in token.
// @return error(error) An optional error value if an error occurred.
func (n *RuntimeLuaNakamaModule) unlinkApple(l *lua.LState) int {
	userID := l.CheckString(1)
	id, err := uuid.FromString(userID)
	if err != nil {
		l.ArgError(1, "user ID must be a valid identifier")
		return 0
	}

	token := l.CheckString(2)
	if token == "" {
		l.ArgError(2, "expects token string")
		return 0
	}

	if err := UnlinkApple(l.Context(), n.logger, n.db, n.config, n.socialClient, id, token); err != nil {
		l.RaiseError("error unlinking: %v", err.Error())
	}
	return 0
}

// @group authenticate
// @summary Unlink custom authentication from a user ID.
// @param userId(type=string) The user ID to be unlinked.
// @param customId(type=string) Custom ID to be unlinked from the user.
// @return error(error) An optional error value if an error occurred.
func (n *RuntimeLuaNakamaModule) unlinkCustom(l *lua.LState) int {
	userID := l.CheckString(1)
	id, err := uuid.FromString(userID)
	if err != nil {
		l.ArgError(1, "user ID must be a valid identifier")
		return 0
	}

	customID := l.CheckString(2)
	if customID == "" {
		l.ArgError(2, "expects custom ID string")
		return 0
	}

	if err := UnlinkCustom(l.Context(), n.logger, n.db, id, customID); err != nil {
		l.RaiseError("error unlinking: %v", err.Error())
	}
	return 0
}

// @group authenticate
// @summary Unlink device authentication from a user ID.
// @param userId(type=string) The user ID to be unlinked.
// @param deviceId(type=string) Device ID to be unlinked to the user.
// @return error(error) An optional error value if an error occurred.
func (n *RuntimeLuaNakamaModule) unlinkDevice(l *lua.LState) int {
	userID := l.CheckString(1)
	id, err := uuid.FromString(userID)
	if err != nil {
		l.ArgError(1, "user ID must be a valid identifier")
		return 0
	}

	deviceID := l.CheckString(2)
	if deviceID == "" {
		l.ArgError(2, "expects device ID string")
		return 0
	}

	if err := UnlinkDevice(l.Context(), n.logger, n.db, id, deviceID); err != nil {
		l.RaiseError("error unlinking: %v", err.Error())
	}
	return 0
}

// @group authenticate
// @summary Unlink email authentication from a user ID.
// @param userId(type=string) The user ID to be unlinked.
// @param email(type=string) Email to be unlinked from the user.
// @return error(error) An optional error value if an error occurred.
func (n *RuntimeLuaNakamaModule) unlinkEmail(l *lua.LState) int {
	userID := l.CheckString(1)
	id, err := uuid.FromString(userID)
	if err != nil {
		l.ArgError(1, "user ID must be a valid identifier")
		return 0
	}

	email := l.CheckString(2)
	if email == "" {
		l.ArgError(2, "expects email string")
		return 0
	}

	if err := UnlinkEmail(l.Context(), n.logger, n.db, id, email); err != nil {
		l.RaiseError("error unlinking: %v", err.Error())
	}
	return 0
}

// @group authenticate
// @summary Unlink Facebook authentication from a user ID.
// @param userId(type=string) The user ID to be unlinked.
// @param token(type=string) Facebook OAuth or Limited Login (JWT) access token.
// @return error(error) An optional error value if an error occurred.
func (n *RuntimeLuaNakamaModule) unlinkFacebook(l *lua.LState) int {
	userID := l.CheckString(1)
	id, err := uuid.FromString(userID)
	if err != nil {
		l.ArgError(1, "user ID must be a valid identifier")
		return 0
	}

	token := l.CheckString(2)
	if token == "" {
		l.ArgError(2, "expects token string")
		return 0
	}

	if err := UnlinkFacebook(l.Context(), n.logger, n.db, n.socialClient, n.config.GetSocial().FacebookLimitedLogin.AppId, id, token); err != nil {
		l.RaiseError("error unlinking: %v", err.Error())
	}
	return 0
}

// @group authenticate
// @summary Unlink Facebook Instant Game authentication from a user ID.
// @param userId(type=string) The user ID to be unlinked.
// @param playerInfo(type=string) Facebook player info.
// @return error(error) An optional error value if an error occurred.
func (n *RuntimeLuaNakamaModule) unlinkFacebookInstantGame(l *lua.LState) int {
	userID := l.CheckString(1)
	id, err := uuid.FromString(userID)
	if err != nil {
		l.ArgError(1, "user ID must be a valid identifier")
		return 0
	}

	signedPlayerInfo := l.CheckString(2)
	if signedPlayerInfo == "" {
		l.ArgError(2, "expects signed player info string")
		return 0
	}

	if err := UnlinkFacebookInstantGame(l.Context(), n.logger, n.db, n.config, n.socialClient, id, signedPlayerInfo); err != nil {
		l.RaiseError("error unlinking: %v", err.Error())
	}
	return 0
}

// @group authenticate
// @summary Unlink Apple Game Center authentication from a user ID.
// @param userId(type=string) The user ID to be unlinked.
// @param playerId(type=string) Player ID provided by Game Center.
// @param bundleId(type=string) Bundle ID of your app on iTunesConnect.
// @param timestamp(type=int64) Timestamp at which Game Center authenticated the client and issued a signature.
// @param salt(type=string) A random string returned by Game Center authentication on client.
// @param signature(type=string) A signature returned by Game Center authentication on client.
// @param publicKeyUrl(type=string) A URL to the public key returned by Game Center authentication on client.
// @return error(error) An optional error value if an error occurred.
func (n *RuntimeLuaNakamaModule) unlinkGameCenter(l *lua.LState) int {
	userID := l.CheckString(1)
	id, err := uuid.FromString(userID)
	if err != nil {
		l.ArgError(1, "user ID must be a valid identifier")
		return 0
	}

	playerID := l.CheckString(2)
	if playerID == "" {
		l.ArgError(2, "expects player ID string")
		return 0
	}
	bundleID := l.CheckString(3)
	if bundleID == "" {
		l.ArgError(3, "expects bundle ID string")
		return 0
	}
	ts := l.CheckInt64(4)
	if ts == 0 {
		l.ArgError(4, "expects timestamp value")
		return 0
	}
	salt := l.CheckString(5)
	if salt == "" {
		l.ArgError(5, "expects salt string")
		return 0
	}
	signature := l.CheckString(6)
	if signature == "" {
		l.ArgError(6, "expects signature string")
		return 0
	}
	publicKeyURL := l.CheckString(7)
	if publicKeyURL == "" {
		l.ArgError(7, "expects public key URL string")
		return 0
	}

	if err := UnlinkGameCenter(l.Context(), n.logger, n.db, n.socialClient, id, playerID, bundleID, ts, salt, signature, publicKeyURL); err != nil {
		l.RaiseError("error unlinking: %v", err.Error())
	}
	return 0
}

// @group authenticate
// @summary Unlink Google authentication from a user ID.
// @param userId(type=string) The user ID to be unlinked.
// @param token(type=string) Google OAuth access token.
// @return error(error) An optional error value if an error occurred.
func (n *RuntimeLuaNakamaModule) unlinkGoogle(l *lua.LState) int {
	userID := l.CheckString(1)
	id, err := uuid.FromString(userID)
	if err != nil {
		l.ArgError(1, "user ID must be a valid identifier")
		return 0
	}

	token := l.CheckString(2)
	if token == "" {
		l.ArgError(2, "expects token string")
		return 0
	}

	if err := UnlinkGoogle(l.Context(), n.logger, n.db, n.socialClient, id, token); err != nil {
		l.RaiseError("error unlinking: %v", err.Error())
	}
	return 0
}

// @group authenticate
// @summary Unlink Steam authentication from a user ID.
// @param userId(type=string) The user ID to be unlinked.
// @param token(type=string) Steam access token.
// @return error(error) An optional error value if an error occurred.
func (n *RuntimeLuaNakamaModule) unlinkSteam(l *lua.LState) int {
	userID := l.CheckString(1)
	id, err := uuid.FromString(userID)
	if err != nil {
		l.ArgError(1, "user ID must be a valid identifier")
		return 0
	}

	token := l.CheckString(2)
	if token == "" {
		l.ArgError(2, "expects token string")
		return 0
	}

	if err := UnlinkSteam(l.Context(), n.logger, n.db, n.config, n.socialClient, id, token); err != nil {
		l.RaiseError("error unlinking: %v", err.Error())
	}
	return 0
}

// @group streams
// @summary List all users currently online and connected to a stream.
// @param mode(type=uint8) The type of stream, 'chat' for example.
// @param streamIn(type=string) The primary stream subject, typically a user ID.
// @param streamObj(type=string) A secondary subject, for example a direct chat between two users.
// @param label(type=string) Meta-information about the stream, for example a chat room name.
// @param includeHidden(type=OptBool, optional=true, default=true) Include stream presences marked as hidden in the results.
// @param includeNotHidden(type=OptBool, optional=true, default=true) Include stream presences not marked as hidden in the results.
// @return presences(table) Table of stream presences and their information.
// @return error(error) An optional error value if an error occurred.
func (n *RuntimeLuaNakamaModule) streamUserList(l *lua.LState) int {
	// Parse input stream identifier.
	streamTable := l.CheckTable(1)
	if streamTable == nil {
		l.ArgError(1, "expects a valid stream")
		return 0
	}
	stream := PresenceStream{}
	conversionError := ""
	streamTable.ForEach(func(k lua.LValue, v lua.LValue) {
		switch k.String() {
		case "mode":
			if v.Type() != lua.LTNumber {
				conversionError = "stream mode must be a number"
				return
			}
			stream.Mode = uint8(lua.LVAsNumber(v))
		case "subject":
			if v.Type() != lua.LTString {
				conversionError = "stream subject must be a string"
				return
			}
			sid, err := uuid.FromString(v.String())
			if err != nil {
				conversionError = "stream subject must be a valid identifier"
				return
			}
			stream.Subject = sid
		case "subcontext":
			if v.Type() != lua.LTString {
				conversionError = "stream subcontext must be a string"
				return
			}
			sid, err := uuid.FromString(v.String())
			if err != nil {
				conversionError = "stream subcontext must be a valid identifier"
				return
			}
			stream.Subcontext = sid
		case "label":
			if v.Type() != lua.LTString {
				conversionError = "stream label must be a string"
				return
			}
			stream.Label = v.String()
		}
	})
	if conversionError != "" {
		l.ArgError(1, conversionError)
		return 0
	}

	// Optional argument to include hidden presences in the list or not, default true.
	includeHidden := l.OptBool(2, true)
	// Optional argument to include not hidden presences in the list or not, default true.
	includeNotHidden := l.OptBool(3, true)

	presences := n.tracker.ListByStream(stream, includeHidden, includeNotHidden)

	presencesTable := l.CreateTable(len(presences), 0)
	for i, p := range presences {
		presenceTable := l.CreateTable(0, 7)
		presenceTable.RawSetString("user_id", lua.LString(p.UserID.String()))
		presenceTable.RawSetString("session_id", lua.LString(p.ID.SessionID.String()))
		presenceTable.RawSetString("node", lua.LString(p.ID.Node))
		presenceTable.RawSetString("hidden", lua.LBool(p.Meta.Hidden))
		presenceTable.RawSetString("persistence", lua.LBool(p.Meta.Persistence))
		presenceTable.RawSetString("username", lua.LString(p.Meta.Username))
		presenceTable.RawSetString("status", lua.LString(p.Meta.Status))

		presencesTable.RawSetInt(i+1, presenceTable)
	}

	l.Push(presencesTable)
	return 1
}

// @group streams
// @summary Retreive a stream presence and metadata by user ID.
// @param mode(type=uint8) The type of stream, 'chat' for example.
// @param streamIn(type=string) The primary stream subject, typically a user ID.
// @param streamObj(type=string) A secondary subject, for example a direct chat between two users.
// @param label(type=string) Meta-information about the stream, for example a chat room name.
// @param userId(type=string) The user ID to fetch information for.
// @param sessionId(type=string) The current session ID for the user.
// @return meta(table) Presence and metadata for the user.
// @return error(error) An optional error value if an error occurred.
func (n *RuntimeLuaNakamaModule) streamUserGet(l *lua.LState) int {
	// Parse input User ID.
	userIDString := l.CheckString(1)
	if userIDString == "" {
		l.ArgError(1, "expects user id")
		return 0
	}
	userID, err := uuid.FromString(userIDString)
	if err != nil {
		l.ArgError(1, "expects valid user id")
		return 0
	}

	// Parse input Session ID.
	sessionIDString := l.CheckString(2)
	if sessionIDString == "" {
		l.ArgError(2, "expects session id")
		return 0
	}
	sessionID, err := uuid.FromString(sessionIDString)
	if err != nil {
		l.ArgError(2, "expects valid session id")
		return 0
	}

	// Parse input stream identifier.
	streamTable := l.CheckTable(3)
	if streamTable == nil {
		l.ArgError(3, "expects a valid stream")
		return 0
	}
	stream := PresenceStream{}
	conversionError := false
	streamTable.ForEach(func(k lua.LValue, v lua.LValue) {
		if conversionError {
			return
		}

		switch k.String() {
		case "mode":
			if v.Type() != lua.LTNumber {
				conversionError = true
				l.ArgError(3, "stream mode must be a number")
				return
			}
			stream.Mode = uint8(lua.LVAsNumber(v))
		case "subject":
			if v.Type() != lua.LTString {
				conversionError = true
				l.ArgError(3, "stream subject must be a string")
				return
			}
			sid, err := uuid.FromString(v.String())
			if err != nil {
				conversionError = true
				l.ArgError(3, "stream subject must be a valid identifier")
				return
			}
			stream.Subject = sid
		case "subcontext":
			if v.Type() != lua.LTString {
				conversionError = true
				l.ArgError(3, "stream subcontext must be a string")
				return
			}
			sid, err := uuid.FromString(v.String())
			if err != nil {
				conversionError = true
				l.ArgError(3, "stream subcontext must be a valid identifier")
				return
			}
			stream.Subcontext = sid
		case "label":
			if v.Type() != lua.LTString {
				conversionError = true
				l.ArgError(3, "stream label must be a string")
				return
			}
			stream.Label = v.String()
		}
	})
	if conversionError {
		return 0
	}

	meta := n.tracker.GetLocalBySessionIDStreamUserID(sessionID, stream, userID)
	if meta == nil {
		l.Push(lua.LNil)
	} else {
		metaTable := l.CreateTable(0, 4)
		metaTable.RawSetString("hidden", lua.LBool(meta.Hidden))
		metaTable.RawSetString("persistence", lua.LBool(meta.Persistence))
		metaTable.RawSetString("username", lua.LString(meta.Username))
		metaTable.RawSetString("status", lua.LString(meta.Status))
		l.Push(metaTable)
	}
	return 1
}

// @group streams
// @summary Add a user to a stream.
// @param mode(type=uint8) The type of stream, 'chat' for example.
// @param streamIn(type=string) The primary stream subject, typically a user ID.
// @param streamObj(type=string) A secondary subject, for example a direct chat between two users.
// @param label(type=string) Meta-information about the stream, for example a chat room name.
// @param userId(type=string) The user ID to be added.
// @param sessionId(type=string) The current session ID for the user.
// @param hidden(type=OptBool, optional=true, default=false) Whether the user will be marked as hidden.
// @param persistence(type=OptBool, optional=true, default=true) Whether message data should be stored in the database.
// @param status(type=OptString, optional=true) User status message.
// @return success(bool) Whether the user was successfully added.
// @return error(error) An optional error value if an error occurred.
func (n *RuntimeLuaNakamaModule) streamUserJoin(l *lua.LState) int {
	// Parse input User ID.
	userIDString := l.CheckString(1)
	if userIDString == "" {
		l.ArgError(1, "expects user id")
		return 0
	}
	userID, err := uuid.FromString(userIDString)
	if err != nil {
		l.ArgError(1, "expects valid user id")
		return 0
	}

	// Parse input Session ID.
	sessionIDString := l.CheckString(2)
	if sessionIDString == "" {
		l.ArgError(2, "expects session id")
		return 0
	}
	sessionID, err := uuid.FromString(sessionIDString)
	if err != nil {
		l.ArgError(2, "expects valid session id")
		return 0
	}

	// Parse input stream identifier.
	streamTable := l.CheckTable(3)
	if streamTable == nil {
		l.ArgError(3, "expects a valid stream")
		return 0
	}
	stream := PresenceStream{}
	conversionError := false
	streamTable.ForEach(func(k lua.LValue, v lua.LValue) {
		if conversionError {
			return
		}

		switch k.String() {
		case "mode":
			if v.Type() != lua.LTNumber {
				conversionError = true
				l.ArgError(3, "stream mode must be a number")
				return
			}
			stream.Mode = uint8(lua.LVAsNumber(v))
		case "subject":
			if v.Type() != lua.LTString {
				conversionError = true
				l.ArgError(3, "stream subject must be a string")
				return
			}
			sid, err := uuid.FromString(v.String())
			if err != nil {
				conversionError = true
				l.ArgError(3, "stream subject must be a valid identifier")
				return
			}
			stream.Subject = sid
		case "subcontext":
			if v.Type() != lua.LTString {
				conversionError = true
				l.ArgError(3, "stream subcontext must be a string")
				return
			}
			sid, err := uuid.FromString(v.String())
			if err != nil {
				conversionError = true
				l.ArgError(3, "stream subcontext must be a valid identifier")
				return
			}
			stream.Subcontext = sid
		case "label":
			if v.Type() != lua.LTString {
				conversionError = true
				l.ArgError(3, "stream label must be a string")
				return
			}
			stream.Label = v.String()
		}
	})
	if conversionError {
		return 0
	}

	// By default generate presence events.
	hidden := l.OptBool(4, false)
	// By default persistence is enabled, if the stream supports it.
	persistence := l.OptBool(5, true)
	// By default no status is set.
	status := l.OptString(6, "")

	success, newlyTracked, err := n.streamManager.UserJoin(stream, userID, sessionID, hidden, persistence, status)
	if err != nil {
		if err == ErrSessionNotFound {
			l.ArgError(2, "session id does not exist")
			return 0
		}
		l.RaiseError(fmt.Sprintf("stream user join failed: %v", err.Error()))
		return 0
	}
	if !success {
		l.RaiseError("tracker rejected new presence, session is closing")
		return 0
	}

	l.Push(lua.LBool(newlyTracked))
	return 1
}

// @group streams
// @summary Update a stream user by ID.
// @param mode(type=uint8) The type of stream, 'chat' for example.
// @param streamIn(type=string) The primary stream subject, typically a user ID.
// @param streamObj(type=string) A secondary subject, for example a direct chat between two users.
// @param label(type=string) Meta-information about the stream, for example a chat room name.
// @param userId(type=string) The user ID to be updated.
// @param sessionId(type=string) The current session ID for the user.
// @param hidden(type=OptBool, optional=true, default=false) Whether the user will be marked as hidden.
// @param persistence(type=OptBool, optional=true, default=true) Whether message data should be stored in the database.
// @param status(type=OptString, optional=true) User status message.
// @return error(error) An optional error value if an error occurred.
func (n *RuntimeLuaNakamaModule) streamUserUpdate(l *lua.LState) int {
	// Parse input User ID.
	userIDString := l.CheckString(1)
	if userIDString == "" {
		l.ArgError(1, "expects user id")
		return 0
	}
	userID, err := uuid.FromString(userIDString)
	if err != nil {
		l.ArgError(1, "expects valid user id")
		return 0
	}

	// Parse input Session ID.
	sessionIDString := l.CheckString(2)
	if sessionIDString == "" {
		l.ArgError(2, "expects session id")
		return 0
	}
	sessionID, err := uuid.FromString(sessionIDString)
	if err != nil {
		l.ArgError(2, "expects valid session id")
		return 0
	}

	// Parse input stream identifier.
	streamTable := l.CheckTable(3)
	if streamTable == nil {
		l.ArgError(3, "expects a valid stream")
		return 0
	}
	stream := PresenceStream{}
	conversionError := false
	streamTable.ForEach(func(k lua.LValue, v lua.LValue) {
		if conversionError {
			return
		}

		switch k.String() {
		case "mode":
			if v.Type() != lua.LTNumber {
				conversionError = true
				l.ArgError(3, "stream mode must be a number")
				return
			}
			stream.Mode = uint8(lua.LVAsNumber(v))
		case "subject":
			if v.Type() != lua.LTString {
				conversionError = true
				l.ArgError(3, "stream subject must be a string")
				return
			}
			sid, err := uuid.FromString(v.String())
			if err != nil {
				conversionError = true
				l.ArgError(3, "stream subject must be a valid identifier")
				return
			}
			stream.Subject = sid
		case "subcontext":
			if v.Type() != lua.LTString {
				conversionError = true
				l.ArgError(3, "stream subcontext must be a string")
				return
			}
			sid, err := uuid.FromString(v.String())
			if err != nil {
				conversionError = true
				l.ArgError(3, "stream subcontext must be a valid identifier")
				return
			}
			stream.Subcontext = sid
		case "label":
			if v.Type() != lua.LTString {
				conversionError = true
				l.ArgError(3, "stream label must be a string")
				return
			}
			stream.Label = v.String()
		}
	})
	if conversionError {
		return 0
	}

	// By default generate presence events.
	hidden := l.OptBool(4, false)
	// By default persistence is enabled, if the stream supports it.
	persistence := l.OptBool(5, true)
	// By default no status is set.
	status := l.OptString(6, "")

	success, err := n.streamManager.UserUpdate(stream, userID, sessionID, hidden, persistence, status)
	if err != nil {
		if err == ErrSessionNotFound {
			l.ArgError(2, "session id does not exist")
			return 0
		}
		l.RaiseError(fmt.Sprintf("stream user update failed: %v", err.Error()))
		return 0
	}
	if !success {
		l.RaiseError("tracker rejected updated presence, session is closing")
	}

	return 0
}

// @group streams
// @summary Remove a user from a stream.
// @param mode(type=uint8) The type of stream, 'chat' for example.
// @param streamIn(type=string) The primary stream subject, typically a user ID.
// @param streamObj(type=string) A secondary subject, for example a direct chat between two users.
// @param label(type=string) Meta-information about the stream, for example a chat room name.
// @param userId(type=string) The user ID to be removed.
// @param sessionId(type=string) The current session ID for the user.
// @return error(error) An optional error value if an error occurred.
func (n *RuntimeLuaNakamaModule) streamUserLeave(l *lua.LState) int {
	// Parse input User ID.
	userIDString := l.CheckString(1)
	if userIDString == "" {
		l.ArgError(1, "expects user id")
		return 0
	}
	userID, err := uuid.FromString(userIDString)
	if err != nil {
		l.ArgError(1, "expects valid user id")
		return 0
	}

	// Parse input Session ID.
	sessionIDString := l.CheckString(2)
	if sessionIDString == "" {
		l.ArgError(2, "expects session id")
		return 0
	}
	sessionID, err := uuid.FromString(sessionIDString)
	if err != nil {
		l.ArgError(2, "expects valid session id")
		return 0
	}

	// Parse input stream identifier.
	streamTable := l.CheckTable(3)
	if streamTable == nil {
		l.ArgError(3, "expects a valid stream")
		return 0
	}
	stream := PresenceStream{}
	conversionError := false
	streamTable.ForEach(func(k lua.LValue, v lua.LValue) {
		if conversionError {
			return
		}

		switch k.String() {
		case "mode":
			if v.Type() != lua.LTNumber {
				conversionError = true
				l.ArgError(3, "stream mode must be a number")
				return
			}
			stream.Mode = uint8(lua.LVAsNumber(v))
		case "subject":
			if v.Type() != lua.LTString {
				conversionError = true
				l.ArgError(3, "stream subject must be a string")
				return
			}
			sid, err := uuid.FromString(v.String())
			if err != nil {
				conversionError = true
				l.ArgError(3, "stream subject must be a valid identifier")
				return
			}
			stream.Subject = sid
		case "subcontext":
			if v.Type() != lua.LTString {
				conversionError = true
				l.ArgError(3, "stream subcontext must be a string")
				return
			}
			sid, err := uuid.FromString(v.String())
			if err != nil {
				conversionError = true
				l.ArgError(3, "stream subcontext must be a valid identifier")
				return
			}
			stream.Subcontext = sid
		case "label":
			if v.Type() != lua.LTString {
				conversionError = true
				l.ArgError(3, "stream label must be a string")
				return
			}
			stream.Label = v.String()
		}
	})
	if conversionError {
		return 0
	}

	if err := n.streamManager.UserLeave(stream, userID, sessionID); err != nil {
		l.RaiseError(fmt.Sprintf("stream user leave failed: %v", err.Error()))
	}

	return 0
}

// @group streams
// @summary Kick user(s) from a stream.
// @param mode(type=uint8) The type of stream, 'chat' for example.
// @param streamIn(type=string) The primary stream subject, typically a user ID.
// @param streamObj(type=string) A secondary subject, for example a direct chat between two users.
// @param label(type=string) Meta-information about the stream, for example a chat room name.
// @param presence(type=OptTable) The presence(s) to be kicked.
// @return error(error) An optional error value if an error occurred.
func (n *RuntimeLuaNakamaModule) streamUserKick(l *lua.LState) int {
	// Parse presence.
	presenceTable := l.OptTable(1, nil)
	if presenceTable == nil {
		l.ArgError(1, "expects a valid presence")
		return 0
	}
	userID := uuid.Nil
	sessionID := uuid.Nil
	node := n.node
	conversionError := false
	presenceTable.ForEach(func(k lua.LValue, v lua.LValue) {
		if conversionError {
			return
		}

		switch k.String() {
		case "user_id":
			uid, err := uuid.FromString(v.String())
			if err != nil {
				conversionError = true
				l.ArgError(1, "expects each presence to have a valid user_id")
				return
			}
			userID = uid
		case "session_id":
			sid, err := uuid.FromString(v.String())
			if err != nil {
				conversionError = true
				l.ArgError(1, "expects each presence to have a valid session_id")
				return
			}
			sessionID = sid
		case "node":
			if v.Type() != lua.LTString {
				conversionError = true
				l.ArgError(1, "expects node to be string")
				return
			}
			node = v.String()
		}
	})
	if conversionError {
		return 0
	}
	if userID == uuid.Nil || sessionID == uuid.Nil || node == "" {
		l.ArgError(1, "expects each presence to have a valid user_id, session_id, and node")
		return 0
	}

	// Parse input stream identifier.
	streamTable := l.CheckTable(2)
	if streamTable == nil {
		l.ArgError(2, "expects a valid stream")
		return 0
	}
	stream := PresenceStream{}
	streamTable.ForEach(func(k lua.LValue, v lua.LValue) {
		if conversionError {
			return
		}

		switch k.String() {
		case "mode":
			if v.Type() != lua.LTNumber {
				conversionError = true
				l.ArgError(2, "stream mode must be a number")
				return
			}
			stream.Mode = uint8(lua.LVAsNumber(v))
		case "subject":
			if v.Type() != lua.LTString {
				conversionError = true
				l.ArgError(2, "stream subject must be a string")
				return
			}
			sid, err := uuid.FromString(v.String())
			if err != nil {
				conversionError = true
				l.ArgError(2, "stream subject must be a valid identifier")
				return
			}
			stream.Subject = sid
		case "subcontext":
			if v.Type() != lua.LTString {
				conversionError = true
				l.ArgError(2, "stream subcontext must be a string")
				return
			}
			sid, err := uuid.FromString(v.String())
			if err != nil {
				conversionError = true
				l.ArgError(2, "stream subcontext must be a valid identifier")
				return
			}
			stream.Subcontext = sid
		case "label":
			if v.Type() != lua.LTString {
				conversionError = true
				l.ArgError(2, "stream label must be a string")
				return
			}
			stream.Label = v.String()
		}
	})
	if conversionError {
		return 0
	}

	if err := n.streamManager.UserLeave(stream, userID, sessionID); err != nil {
		l.RaiseError(fmt.Sprintf("stream user kick failed: %v", err.Error()))
	}

	return 0
}

// @group streams
// @summary Get a count of stream presences.
// @param mode(type=uint8) The type of stream, 'chat' for example.
// @param streamIn(type=string) The primary stream subject, typically a user ID.
// @param streamObj(type=string) A secondary subject, for example a direct chat between two users.
// @param label(type=string) Meta-information about the stream, for example a chat room name.
// @return countByStream(number) Number of current stream presences.
// @return error(error) An optional error value if an error occurred.
func (n *RuntimeLuaNakamaModule) streamCount(l *lua.LState) int {
	// Parse input stream identifier.
	streamTable := l.CheckTable(1)
	if streamTable == nil {
		l.ArgError(1, "expects a valid stream")
		return 0
	}
	stream := PresenceStream{}
	conversionError := false
	streamTable.ForEach(func(k lua.LValue, v lua.LValue) {
		if conversionError {
			return
		}

		switch k.String() {
		case "mode":
			if v.Type() != lua.LTNumber {
				conversionError = true
				l.ArgError(3, "stream mode must be a number")
				return
			}
			stream.Mode = uint8(lua.LVAsNumber(v))
		case "subject":
			if v.Type() != lua.LTString {
				conversionError = true
				l.ArgError(3, "stream subject must be a string")
				return
			}
			sid, err := uuid.FromString(v.String())
			if err != nil {
				conversionError = true
				l.ArgError(3, "stream subject must be a valid identifier")
				return
			}
			stream.Subject = sid
		case "subcontext":
			if v.Type() != lua.LTString {
				conversionError = true
				l.ArgError(3, "stream subcontext must be a string")
				return
			}
			sid, err := uuid.FromString(v.String())
			if err != nil {
				conversionError = true
				l.ArgError(3, "stream subcontext must be a valid identifier")
				return
			}
			stream.Subcontext = sid
		case "label":
			if v.Type() != lua.LTString {
				conversionError = true
				l.ArgError(3, "stream label must be a string")
				return
			}
			stream.Label = v.String()
		}
	})
	if conversionError {
		return 0
	}

	count := n.tracker.CountByStream(stream)

	l.Push(lua.LNumber(count))
	return 1
}

// @group streams
// @summary Close a stream and remove all presences on it.
// @param mode(type=uint8) The type of stream, 'chat' for example.
// @param streamIn(type=string) The primary stream subject, typically a user ID.
// @param streamObj(type=string) A secondary subject, for example a direct chat between two users.
// @param label(type=string) Meta-information about the stream, for example a chat room name.
// @return error(error) An optional error value if an error occurred.
func (n *RuntimeLuaNakamaModule) streamClose(l *lua.LState) int {
	// Parse input stream identifier.
	streamTable := l.CheckTable(1)
	if streamTable == nil {
		l.ArgError(1, "expects a valid stream")
		return 0
	}
	stream := PresenceStream{}
	conversionError := false
	streamTable.ForEach(func(k lua.LValue, v lua.LValue) {
		if conversionError {
			return
		}

		switch k.String() {
		case "mode":
			if v.Type() != lua.LTNumber {
				conversionError = true
				l.ArgError(3, "stream mode must be a number")
				return
			}
			stream.Mode = uint8(lua.LVAsNumber(v))
		case "subject":
			if v.Type() != lua.LTString {
				conversionError = true
				l.ArgError(3, "stream subject must be a string")
				return
			}
			sid, err := uuid.FromString(v.String())
			if err != nil {
				conversionError = true
				l.ArgError(3, "stream subject must be a valid identifier")
				return
			}
			stream.Subject = sid
		case "subcontext":
			if v.Type() != lua.LTString {
				conversionError = true
				l.ArgError(3, "stream subcontext must be a string")
				return
			}
			sid, err := uuid.FromString(v.String())
			if err != nil {
				conversionError = true
				l.ArgError(3, "stream subcontext must be a valid identifier")
				return
			}
			stream.Subject = sid
		case "label":
			if v.Type() != lua.LTString {
				conversionError = true
				l.ArgError(3, "stream label must be a string")
				return
			}
			stream.Label = v.String()
		}
	})
	if conversionError {
		return 0
	}

	n.tracker.UntrackByStream(stream)

	return 0
}

// @group streams
// @summary Send data to presences on a stream.
// @param mode(type=uint8) The type of stream, 'chat' for example.
// @param streamIn(type=string) The primary stream subject, typically a user ID.
// @param streamObj(type=string) A secondary subject, for example a direct chat between two users.
// @param label(type=string) Meta-information about the stream, for example a chat room name.
// @param data(type=string) The data to send.
// @param presences(type=table) Table of presences to receive the sent data. If not set, will be sent to all presences.
// @param reliable(type=OptBool, optiona=true, default=true) Whether the sender has been validated prior.
// @return error(error) An optional error value if an error occurred.
func (n *RuntimeLuaNakamaModule) streamSend(l *lua.LState) int {
	// Parse input stream identifier.
	streamTable := l.CheckTable(1)
	if streamTable == nil {
		l.ArgError(1, "expects a valid stream")
		return 0
	}
	stream := PresenceStream{}
	conversionError := false
	streamTable.ForEach(func(k lua.LValue, v lua.LValue) {
		if conversionError {
			return
		}

		switch k.String() {
		case "mode":
			if v.Type() != lua.LTNumber {
				conversionError = true
				l.ArgError(3, "stream mode must be a number")
				return
			}
			stream.Mode = uint8(lua.LVAsNumber(v))
		case "subject":
			if v.Type() != lua.LTString {
				conversionError = true
				l.ArgError(3, "stream subject must be a string")
				return
			}
			sid, err := uuid.FromString(v.String())
			if err != nil {
				conversionError = true
				l.ArgError(3, "stream subject must be a valid identifier")
				return
			}
			stream.Subject = sid
		case "subcontext":
			if v.Type() != lua.LTString {
				conversionError = true
				l.ArgError(3, "stream subcontext must be a string")
				return
			}
			sid, err := uuid.FromString(v.String())
			if err != nil {
				conversionError = true
				l.ArgError(3, "stream subcontext must be a valid identifier")
				return
			}
			stream.Subcontext = sid
		case "label":
			if v.Type() != lua.LTString {
				conversionError = true
				l.ArgError(3, "stream label must be a string")
				return
			}
			stream.Label = v.String()
		}
	})
	if conversionError {
		return 0
	}

	// Grab payload to send, allow empty data.
	data := l.CheckString(2)

	presencesTable := l.OptTable(3, nil)
	var presenceIDs []*PresenceID
	if presencesTable != nil {
		if ln := presencesTable.Len(); ln != 0 {
			presenceIDs = make([]*PresenceID, 0, ln)
			presencesTable.ForEach(func(k lua.LValue, v lua.LValue) {
				if conversionError {
					return
				}

				presenceTable, ok := v.(*lua.LTable)
				if !ok {
					conversionError = true
					l.ArgError(3, "expects a valid set of presences")
					return
				}

				presenceID := &PresenceID{}
				presenceTable.ForEach(func(k lua.LValue, v lua.LValue) {
					if conversionError {
						return
					}

					switch k.String() {
					case "session_id":
						if v.Type() != lua.LTString {
							conversionError = true
							l.ArgError(3, "presence session id must be a string")
							return
						}
						var err error
						presenceID.SessionID, err = uuid.FromString(v.String())
						if err != nil {
							conversionError = true
							l.ArgError(3, "presence session id must be a valid identifier")
							return
						}
					case "node":
						if v.Type() != lua.LTString {
							conversionError = true
							l.ArgError(3, "presence node must be a string")
							return
						}
						presenceID.Node = v.String()
					}
				})
				if conversionError {
					return
				}

				if presenceID.Node == "" {
					presenceID.Node = n.node
				}

				presenceIDs = append(presenceIDs, presenceID)
			})
		}
	}
	if conversionError {
		return 0
	}

	// Check if the message is intended to be sent reliably or not.
	reliable := l.OptBool(4, true)

	streamWire := &rtapi.Stream{
		Mode:  int32(stream.Mode),
		Label: stream.Label,
	}
	if stream.Subject != uuid.Nil {
		streamWire.Subject = stream.Subject.String()
	}
	if stream.Subcontext != uuid.Nil {
		streamWire.Subcontext = stream.Subcontext.String()
	}
	msg := &rtapi.Envelope{Message: &rtapi.Envelope_StreamData{StreamData: &rtapi.StreamData{
		Stream: streamWire,
		// No sender.
		Data:     data,
		Reliable: reliable,
	}}}

	if len(presenceIDs) == 0 {
		// Sending to whole stream.
		n.router.SendToStream(n.logger, stream, msg, reliable)
	} else {
		// Sending to a subset of stream users.
		n.router.SendToPresenceIDs(n.logger, presenceIDs, msg, reliable)
	}

	return 0
}

// @group streams
// @summary Send a message to presences on a stream.
// @param mode(type=uint8) The type of stream, 'chat' for example.
// @param streamIn(type=string) The primary stream subject, typically a user ID.
// @param streamObj(type=string) A secondary subject, for example a direct chat between two users.
// @param label(type=string) Meta-information about the stream, for example a chat room name.
// @param msg(type=&rtapi.Envelope{}) The message to send.
// @param presences(type=table) Table of presences to receive the sent data. If not set, will be sent to all presences.
// @param reliable(type=OptBool, optiona=true, default=true) Whether the sender has been validated prior.
// @return error(error) An optional error value if an error occurred.
func (n *RuntimeLuaNakamaModule) streamSendRaw(l *lua.LState) int {
	// Parse input stream identifier.
	streamTable := l.CheckTable(1)
	if streamTable == nil {
		l.ArgError(1, "expects a valid stream")
		return 0
	}
	stream := PresenceStream{}
	conversionError := false
	streamTable.ForEach(func(k lua.LValue, v lua.LValue) {
		if conversionError {
			return
		}

		switch k.String() {
		case "mode":
			if v.Type() != lua.LTNumber {
				conversionError = true
				l.ArgError(3, "stream mode must be a number")
				return
			}
			stream.Mode = uint8(lua.LVAsNumber(v))
		case "subject":
			if v.Type() != lua.LTString {
				conversionError = true
				l.ArgError(3, "stream subject must be a string")
				return
			}
			sid, err := uuid.FromString(v.String())
			if err != nil {
				conversionError = true
				l.ArgError(3, "stream subject must be a valid identifier")
				return
			}
			stream.Subject = sid
		case "subcontext":
			if v.Type() != lua.LTString {
				conversionError = true
				l.ArgError(3, "stream subcontext must be a string")
				return
			}
			sid, err := uuid.FromString(v.String())
			if err != nil {
				conversionError = true
				l.ArgError(3, "stream subcontext must be a valid identifier")
				return
			}
			stream.Subcontext = sid
		case "label":
			if v.Type() != lua.LTString {
				conversionError = true
				l.ArgError(3, "stream label must be a string")
				return
			}
			stream.Label = v.String()
		}
	})
	if conversionError {
		return 0
	}

	// Parse the envelope.
	envelopeMap := RuntimeLuaConvertLuaTable(l.CheckTable(2))
	envelopeBytes, err := json.Marshal(envelopeMap)
	if err != nil {
		l.ArgError(2, fmt.Sprintf("failed to convert envelope: %s", err.Error()))
		return 0
	}

	msg := &rtapi.Envelope{}
	if err = n.protojsonUnmarshaler.Unmarshal(envelopeBytes, msg); err != nil {
		l.ArgError(2, fmt.Sprintf("not a valid envelope: %s", err.Error()))
		return 0
	}

	// Validate subset of presences, if any.
	presencesTable := l.OptTable(3, nil)
	var presenceIDs []*PresenceID
	if presencesTable != nil {
		if ln := presencesTable.Len(); ln != 0 {
			presenceIDs = make([]*PresenceID, 0, ln)
			presencesTable.ForEach(func(k lua.LValue, v lua.LValue) {
				if conversionError {
					return
				}

				presenceTable, ok := v.(*lua.LTable)
				if !ok {
					conversionError = true
					l.ArgError(3, "expects a valid set of presences")
					return
				}

				presenceID := &PresenceID{}
				presenceTable.ForEach(func(k lua.LValue, v lua.LValue) {
					if conversionError {
						return
					}

					switch k.String() {
					case "session_id":
						if v.Type() != lua.LTString {
							conversionError = true
							l.ArgError(3, "presence session id must be a string")
							return
						}
						presenceID.SessionID, err = uuid.FromString(v.String())
						if err != nil {
							conversionError = true
							l.ArgError(3, "presence session id must be a valid identifier")
							return
						}
					case "node":
						if v.Type() != lua.LTString {
							conversionError = true
							l.ArgError(3, "presence node must be a string")
							return
						}
						presenceID.Node = v.String()
					}
				})
				if conversionError {
					return
				}

				if presenceID.Node == "" {
					presenceID.Node = n.node
				}

				presenceIDs = append(presenceIDs, presenceID)
			})
		}
	}
	if conversionError {
		return 0
	}

	// Check if the message is intended to be sent reliably or not.
	reliable := l.OptBool(4, true)

	if len(presenceIDs) == 0 {
		// Sending to whole stream.
		n.router.SendToStream(n.logger, stream, msg, reliable)
	} else {
		// Sending to a subset of stream users.
		n.router.SendToPresenceIDs(n.logger, presenceIDs, msg, reliable)
	}

	return 0
}

// @group sessions
// @summary Disconnect a session.
// @param sessionId(type=string) The ID of the session to be disconnected.
// @param reason(type=[]runtime.PresenceReason) The reason for the session disconnect.
// @return error(error) An optional error value if an error occurred.
func (n *RuntimeLuaNakamaModule) sessionDisconnect(l *lua.LState) int {
	// Parse input Session ID.
	sessionIDString := l.CheckString(1)
	if sessionIDString == "" {
		l.ArgError(1, "expects session id")
		return 0
	}
	sessionID, err := uuid.FromString(sessionIDString)
	if err != nil {
		l.ArgError(1, "expects valid session id")
		return 0
	}

	reason := make([]runtime.PresenceReason, 0, 1)
	reasonInt := l.OptInt64(2, 0)
	if reasonInt != 0 {
		if reasonInt < 0 || reasonInt > 4 {
			l.ArgError(2, "invalid disconnect reason, must be a value 0-4")
			return 0
		}
		reason = append(reason, runtime.PresenceReason(reasonInt))
	}

	if err := n.sessionRegistry.Disconnect(l.Context(), sessionID, reason...); err != nil {
		l.RaiseError(fmt.Sprintf("failed to disconnect: %s", err.Error()))
	}
	return 0
}

// @group sessions
// @summary Log out a user from their current session.
// @param userId(type=string) The ID of the user to be logged out.
// @param token(type=string) The current session authentication token.
// @param refreshToken(type=string) The current session refresh token.
// @return error(error) An optional error value if an error occurred.
func (n *RuntimeLuaNakamaModule) sessionLogout(l *lua.LState) int {
	// Parse input.
	userIDString := l.CheckString(1)
	if userIDString == "" {
		l.ArgError(1, "expects user id")
		return 0
	}
	userID, err := uuid.FromString(userIDString)
	if err != nil {
		l.ArgError(1, "expects valid user id")
		return 0
	}

	token := l.OptString(2, "")
	refreshToken := l.OptString(3, "")

	if err := SessionLogout(n.config, n.sessionCache, userID, token, refreshToken); err != nil {
		l.RaiseError(fmt.Sprintf("failed to logout: %s", err.Error()))
	}
	return 0
}

// @group matches
// @summary Create a new authoritative realtime multiplayer match running on the given runtime module name. The given params are passed to the match's init hook.
// @param module(type=string) The name of an available runtime module that will be responsible for the match. This was registered in InitModule.
// @param params(type=OptAny, optional=true) Any value to pass to the match init hook.
// @return matchId(string) The match ID of the newly created match. Clients can immediately use this ID to join the match.
// @return error(error) An optional error value if an error occurred.
func (n *RuntimeLuaNakamaModule) matchCreate(l *lua.LState) int {
	// Parse the name of the Lua module that should handle the match.
	module := l.CheckString(1)
	if module == "" {
		l.ArgError(1, "expects module name")
		return 0
	}

	params := RuntimeLuaConvertLuaValue(l.Get(2))
	var paramsMap map[string]interface{}
	if params != nil {
		var ok bool
		paramsMap, ok = params.(map[string]interface{})
		if !ok {
			l.ArgError(2, "expects params to be nil or a table of key-value pairs")
			return 0
		}
	}

	id, err := n.matchRegistry.CreateMatch(l.Context(), n.logger, n.matchCreateFn, module, paramsMap)
	if err != nil {
		l.RaiseError(err.Error())
		return 0
	}

	l.Push(lua.LString(id))
	return 1
}

// @group matches
// @summary Get information on a running match.
// @param id(type=string) The ID of the match to fetch.
// @return match(table) Information for the running match.
// @return error(error) An optional error value if an error occurred.
func (n *RuntimeLuaNakamaModule) matchGet(l *lua.LState) int {
	// Parse match ID.
	id := l.CheckString(1)

	result, err := n.matchRegistry.GetMatch(l.Context(), id)
	if err != nil {
		l.RaiseError(fmt.Sprintf("failed to get match: %s", err.Error()))
		return 0
	}

	if result == nil {
		l.Push(lua.LNil)
		return 1
	}

	match := l.CreateTable(0, 6)
	match.RawSetString("match_id", lua.LString(result.MatchId))
	match.RawSetString("authoritative", lua.LBool(result.Authoritative))
	if result.Label == nil {
		match.RawSetString("label", lua.LNil)
	} else {
		match.RawSetString("label", lua.LString(result.Label.Value))
	}
	match.RawSetString("size", lua.LNumber(result.Size))
	if result.TickRate != 0 {
		match.RawSetString("tick_rate", lua.LNumber(result.TickRate))
	} else {
		match.RawSetString("tick_rate", lua.LNil)
	}
	if result.HandlerName != "" {
		match.RawSetString("handler_name", lua.LString(result.HandlerName))
	} else {
		match.RawSetString("handler_name", lua.LNil)
	}

	l.Push(match)
	return 1
}

// @group matches
// @summary Allow the match handler to be sent a reservation signal to mark a user ID or session ID into the match state ahead of their join attempt and eventual join flow. Called when the match handler receives a runtime signal.
// @param id(type=string) The user ID or session ID to send a reservation signal for.
// @param data(type=OptString) An arbitrary input supplied by the runtime caller of the signal.
// @return state(Opt any) An (optionally) updated state. May be any non-nil value, or nil to end the match.
// @return data(string) Arbitrary data to return to the runtime caller of the signal. May be a string or nil.
// @return error(error) An optional error value if an error occurred.
func (n *RuntimeLuaNakamaModule) matchSignal(l *lua.LState) int {
	// Parse match ID.
	id := l.CheckString(1)
	// Parse signal data, if any.
	data := l.OptString(2, "")

	responseData, err := n.matchRegistry.Signal(l.Context(), id, data)
	if err != nil {
		l.RaiseError(fmt.Sprintf("failed to signal match: %s", err.Error()))
		return 0
	}

	l.Push(lua.LString(responseData))
	return 1
}

// @group matches
// @summary List currently running realtime multiplayer matches and optionally filter them by authoritative mode, label, and current participant count.
// @param limit(type=OptNumber, optional=true, default=1) The maximum number of matches to list.
// @param authoritative(type=OptBool, optional=true, default=false) Set true to only return authoritative matches, false to only return relayed matches.
// @param label(type=OptString, optional=true, default="") A label to filter authoritative matches by. Default "" means any label matches.
// @param minSize(type=OptNumber, optional=true) Inclusive lower limit of current match participants.
// @param maxSize(type=OptNumber, optional=true) Inclusive upper limit of current match participants.
// @param query(type=OptString, optional=true) Additional query parameters to shortlist matches.
// @return match(table) A table of matches matching the parameters criteria.
// @return error(error) An optional error value if an error occurred.
func (n *RuntimeLuaNakamaModule) matchList(l *lua.LState) int {
	// Parse limit.
	limit := l.OptInt(1, 1)

	// Parse authoritative flag.
	var authoritative *wrapperspb.BoolValue
	if v := l.Get(2); v.Type() != lua.LTNil {
		if v.Type() != lua.LTBool {
			l.ArgError(2, "expects authoritative true/false or nil")
			return 0
		}
		authoritative = &wrapperspb.BoolValue{Value: lua.LVAsBool(v)}
	}

	// Parse label filter.
	var label *wrapperspb.StringValue
	if v := l.Get(3); v.Type() != lua.LTNil {
		if v.Type() != lua.LTString {
			l.ArgError(3, "expects label string or nil")
			return 0
		}
		label = &wrapperspb.StringValue{Value: lua.LVAsString(v)}
	}

	// Parse minimum size filter.
	var minSize *wrapperspb.Int32Value
	if v := l.Get(4); v.Type() != lua.LTNil {
		if v.Type() != lua.LTNumber {
			l.ArgError(4, "expects minimum size number or nil")
			return 0
		}
		minSize = &wrapperspb.Int32Value{Value: int32(lua.LVAsNumber(v))}
	}

	// Parse maximum size filter.
	var maxSize *wrapperspb.Int32Value
	if v := l.Get(5); v.Type() != lua.LTNil {
		if v.Type() != lua.LTNumber {
			l.ArgError(5, "expects maximum size number or nil")
			return 0
		}
		maxSize = &wrapperspb.Int32Value{Value: int32(lua.LVAsNumber(v))}
	}

	var query *wrapperspb.StringValue
	if v := l.Get(6); v.Type() != lua.LTNil {
		if v.Type() != lua.LTString {
			l.ArgError(6, "expects query string or nil")
			return 0
		}
		query = &wrapperspb.StringValue{Value: lua.LVAsString(v)}
	}

	results, err := n.matchRegistry.ListMatches(l.Context(), limit, authoritative, label, minSize, maxSize, query)
	if err != nil {
		l.RaiseError(fmt.Sprintf("failed to list matches: %s", err.Error()))
		return 0
	}

	matches := l.CreateTable(len(results), 0)
	for i, result := range results {
		match := l.CreateTable(0, 6)
		match.RawSetString("match_id", lua.LString(result.MatchId))
		match.RawSetString("authoritative", lua.LBool(result.Authoritative))
		if result.Label == nil {
			match.RawSetString("label", lua.LNil)
		} else {
			match.RawSetString("label", lua.LString(result.Label.Value))
		}
		match.RawSetString("size", lua.LNumber(result.Size))
		if result.TickRate != 0 {
			match.RawSetString("tick_rate", lua.LNumber(result.TickRate))
		} else {
			match.RawSetString("tick_rate", lua.LNil)
		}
		if result.HandlerName != "" {
			match.RawSetString("handler_name", lua.LString(result.HandlerName))
		} else {
			match.RawSetString("handler_name", lua.LNil)
		}
		matches.RawSetInt(i+1, match)
	}
	l.Push(matches)
	return 1
}

// @group notifications
// @summary Send one in-app notification to a user.
// @param userId(type=string) The user ID of the user to be sent the notification.
// @param subject(type=string) Notification subject.
// @param content(type=table) Notification content. Must be set but can be an struct.
// @param code(type=number) Notification code to use. Must be equal or greater than 0.
// @param sender(type=OptString, optional=true) The sender of this notification. If left empty, it will be assumed that it is a system notification.
// @param persistent(type=OptBool, optional=true, default=false) Whether to record this in the database for later listing.
// @return error(error) An optional error value if an error occurred.
func (n *RuntimeLuaNakamaModule) notificationSend(l *lua.LState) int {
	u := l.CheckString(1)
	userID, err := uuid.FromString(u)
	if err != nil {
		l.ArgError(1, "expects user_id to be a valid UUID")
		return 0
	}

	subject := l.CheckString(2)
	if subject == "" {
		l.ArgError(2, "expects subject to be a non-empty string")
		return 0
	}

	contentMap := RuntimeLuaConvertLuaTable(l.CheckTable(3))
	contentBytes, err := json.Marshal(contentMap)
	if err != nil {
		l.ArgError(1, fmt.Sprintf("failed to convert content: %s", err.Error()))
		return 0
	}
	content := string(contentBytes)

	code := l.CheckInt(4)
	if code <= 0 {
		l.ArgError(4, "expects code number to be a positive integer")
		return 0
	}

	s := l.OptString(5, "")
	senderID := uuid.Nil.String()
	if s != "" {
		suid, err := uuid.FromString(s)
		if err != nil {
			l.ArgError(5, "expects sender_id to either be not set, empty string or a valid UUID")
			return 0
		}
		senderID = suid.String()
	}

	persistent := l.OptBool(6, false)

	nots := []*api.Notification{{
		Id:         uuid.Must(uuid.NewV4()).String(),
		Subject:    subject,
		Content:    content,
		Code:       int32(code),
		SenderId:   senderID,
		Persistent: persistent,
		CreateTime: &timestamppb.Timestamp{Seconds: time.Now().UTC().Unix()},
	}}
	notifications := map[uuid.UUID][]*api.Notification{
		userID: nots,
	}

	if err := NotificationSend(l.Context(), n.logger, n.db, n.router, notifications); err != nil {
		l.RaiseError(fmt.Sprintf("failed to send notifications: %s", err.Error()))
	}

	return 0
}

// @group notifications
// @summary Send one or more in-app notifications to a user.
// @param notifications(type=table) A list of notifications to be sent together.
// @return error(error) An optional error value if an error occurred.
func (n *RuntimeLuaNakamaModule) notificationsSend(l *lua.LState) int {
	notificationsTable := l.CheckTable(1)
	if notificationsTable == nil {
		l.ArgError(1, "expects a valid set of notifications")
		return 0
	}

	conversionError := false
	notifications := make(map[uuid.UUID][]*api.Notification)
	notificationsTable.ForEach(func(i lua.LValue, g lua.LValue) {
		if conversionError {
			return
		}

		notificationTable, ok := g.(*lua.LTable)
		if !ok {
			conversionError = true
			l.ArgError(1, "expects a valid set of notifications")
			return
		}

		notification := &api.Notification{}
		userID := uuid.Nil
		senderID := uuid.Nil
		notificationTable.ForEach(func(k, v lua.LValue) {
			if conversionError {
				return
			}

			switch k.String() {
			case "persistent":
				if v.Type() != lua.LTBool {
					conversionError = true
					l.ArgError(1, "expects persistent to be boolean")
					return
				}
				notification.Persistent = lua.LVAsBool(v)
			case "subject":
				if v.Type() != lua.LTString {
					conversionError = true
					l.ArgError(1, "expects subject to be string")
					return
				}
				notification.Subject = v.String()
			case "content":
				if v.Type() != lua.LTTable {
					conversionError = true
					l.ArgError(1, "expects content to be a table")
					return
				}

				contentMap := RuntimeLuaConvertLuaTable(v.(*lua.LTable))
				contentBytes, err := json.Marshal(contentMap)
				if err != nil {
					conversionError = true
					l.ArgError(1, fmt.Sprintf("failed to convert content: %s", err.Error()))
					return
				}

				notification.Content = string(contentBytes)
			case "code":
				if v.Type() != lua.LTNumber {
					conversionError = true
					l.ArgError(1, "expects code to be number")
					return
				}
				number := int(lua.LVAsNumber(v))
				if number <= 0 {
					l.ArgError(1, "expects code to number above 0")
					return
				}
				notification.Code = int32(number)
			case "user_id":
				if v.Type() != lua.LTString {
					conversionError = true
					l.ArgError(1, "expects user_id to be string")
					return
				}
				u := v.String()
				if u == "" {
					l.ArgError(1, "expects user_id to be a valid UUID")
					return
				}
				uid, err := uuid.FromString(u)
				if err != nil {
					l.ArgError(1, "expects user_id to be a valid UUID")
					return
				}
				userID = uid
			case "sender_id":
				if v.Type() == lua.LTNil {
					return
				}
				if v.Type() != lua.LTString {
					conversionError = true
					l.ArgError(1, "expects sender_id to be string")
					return
				}
				u := v.String()
				if u == "" {
					l.ArgError(1, "expects sender_id to be a valid UUID")
					return
				}
				sid, err := uuid.FromString(u)
				if err != nil {
					l.ArgError(1, "expects sender_id to be a valid UUID")
					return
				}
				senderID = sid
			}
		})

		if conversionError {
			return
		}

		if notification.Subject == "" {
			l.ArgError(1, "expects subject to be provided and to be non-empty")
			return
		} else if len(notification.Content) == 0 {
			l.ArgError(1, "expects content to be provided and be valid JSON")
			return
		} else if userID == uuid.Nil {
			l.ArgError(1, "expects user_id to be provided and be a valid UUID")
			return
		} else if notification.Code == 0 {
			l.ArgError(1, "expects code to be provided and be a number above 0")
			return
		}

		notification.Id = uuid.Must(uuid.NewV4()).String()
		notification.CreateTime = &timestamppb.Timestamp{Seconds: time.Now().UTC().Unix()}
		notification.SenderId = senderID.String()

		no := notifications[userID]
		if no == nil {
			no = make([]*api.Notification, 0, 1)
		}
		no = append(no, notification)
		notifications[userID] = no
	})

	if conversionError {
		return 0
	}

	if err := NotificationSend(l.Context(), n.logger, n.db, n.router, notifications); err != nil {
		l.RaiseError(fmt.Sprintf("failed to send notifications: %s", err.Error()))
	}

	return 0
}

// @group wallets
// @summary Update a user's wallet with the given changeset.
// @param userId(type=string) The ID of the user whose wallet to update.
// @param changeset(type=table) The set of wallet operations to apply.
// @param metadata(type=OptTable, optional=true) Additional metadata to tag the wallet update with.
// @param updateLedger(type=OptBool, optional=true, default=false) Whether to record this update in the ledger.
// @return result(table) The changeset after the update and before to the update, respectively.
// @return error(error) An optional error value if an error occurred.
func (n *RuntimeLuaNakamaModule) walletUpdate(l *lua.LState) int {
	// Parse user ID.
	uid := l.CheckString(1)
	if uid == "" {
		l.ArgError(1, "expects a valid user id")
		return 0
	}
	userID, err := uuid.FromString(uid)
	if err != nil {
		l.ArgError(1, "expects a valid user id")
		return 0
	}

	// Parse changeset.
	changesetTable := l.CheckTable(2)
	if changesetTable == nil {
		l.ArgError(2, "expects a table as changeset value")
		return 0
	}
	changesetMap := RuntimeLuaConvertLuaTable(changesetTable)
	changesetMapInt64 := make(map[string]int64, len(changesetMap))
	for k, v := range changesetMap {
		vi, ok := v.(int64)
		if !ok {
			l.ArgError(2, "expects changeset values to be whole numbers")
			return 0
		}
		changesetMapInt64[k] = vi
	}

	// Parse metadata, optional.
	metadataBytes := []byte("{}")
	metadataTable := l.OptTable(3, nil)
	if metadataTable != nil {
		metadataMap := RuntimeLuaConvertLuaTable(metadataTable)
		metadataBytes, err = json.Marshal(metadataMap)
		if err != nil {
			l.ArgError(3, fmt.Sprintf("failed to convert metadata: %s", err.Error()))
			return 0
		}
	}

	updateLedger := l.OptBool(4, false)

	results, err := UpdateWallets(l.Context(), n.logger, n.db, []*walletUpdate{{
		UserID:    userID,
		Changeset: changesetMapInt64,
		Metadata:  string(metadataBytes),
	}}, updateLedger)
	if err != nil {
		l.RaiseError(fmt.Sprintf("failed to update user wallet: %s", err.Error()))
		return 0
	}

	if len(results) == 0 {
		// May happen if user ID does not exist.
		l.RaiseError("user not found")
		return 0
	}

	l.Push(RuntimeLuaConvertMapInt64(l, results[0].Updated))
	l.Push(RuntimeLuaConvertMapInt64(l, results[0].Previous))
	return 2
}

// @group wallets
// @summary Update one or more user wallets with individual changesets. This function will also insert a new wallet ledger item into each user's wallet history that tracks their update.
// @param updates(type=table) The set of user wallet update operations to apply.
// @param updateLedger(type=OptBool, optional=true, default=false) Whether to record this update in the ledger.
// @return updateWallets(table) A list of wallet update results.
// @return error(error) An optional error value if an error occurred.
func (n *RuntimeLuaNakamaModule) walletsUpdate(l *lua.LState) int {
	updatesTable := l.CheckTable(1)
	if updatesTable == nil {
		l.ArgError(1, "expects a valid set of updates")
		return 0
	}
	size := updatesTable.Len()
	if size == 0 {
		return 0
	}

	updates := make([]*walletUpdate, 0, size)
	conversionError := false
	updatesTable.ForEach(func(k, v lua.LValue) {
		if conversionError {
			return
		}

		updateTable, ok := v.(*lua.LTable)
		if !ok {
			conversionError = true
			l.ArgError(1, "expects a valid set of updates")
			return
		}

		update := &walletUpdate{}
		updateTable.ForEach(func(k, v lua.LValue) {
			if conversionError {
				return
			}

			switch k.String() {
			case "user_id":
				if v.Type() != lua.LTString {
					conversionError = true
					l.ArgError(1, "expects user_id to be string")
					return
				}
				uid, err := uuid.FromString(v.String())
				if err != nil {
					conversionError = true
					l.ArgError(1, "expects user_id to be a valid ID")
					return
				}
				update.UserID = uid
			case "changeset":
				if v.Type() != lua.LTTable {
					conversionError = true
					l.ArgError(1, "expects changeset to be table")
					return
				}
				changeset := RuntimeLuaConvertLuaTable(v.(*lua.LTable))
				update.Changeset = make(map[string]int64, len(changeset))
				for ck, cv := range changeset {
					cvi, ok := cv.(int64)
					if !ok {
						conversionError = true
						l.ArgError(1, "expects changeset values to be whole numbers")
						return
					}
					update.Changeset[ck] = cvi
				}
			case "metadata":
				if v.Type() != lua.LTTable {
					conversionError = true
					l.ArgError(1, "expects metadata to be table")
					return
				}
				metadataMap := RuntimeLuaConvertLuaTable(v.(*lua.LTable))
				metadataBytes, err := json.Marshal(metadataMap)
				if err != nil {
					conversionError = true
					l.ArgError(1, fmt.Sprintf("failed to convert metadata: %s", err.Error()))
					return
				}
				update.Metadata = string(metadataBytes)
			}
		})

		if conversionError {
			return
		}

		if update.Metadata == "" {
			// Default to empty metadata.
			update.Metadata = "{}"
		}

		if update.Changeset == nil {
			conversionError = true
			l.ArgError(1, "expects changeset to be supplied")
			return
		}

		updates = append(updates, update)
	})
	if conversionError {
		return 0
	}

	updateLedger := l.OptBool(2, false)

	results, err := UpdateWallets(l.Context(), n.logger, n.db, updates, updateLedger)
	if err != nil {
		l.RaiseError(fmt.Sprintf("failed to update user wallet: %s", err.Error()))
		return 0
	}

	resultsTable := l.CreateTable(len(results), 0)
	for i, result := range results {
		resultTable := l.CreateTable(0, 3)
		resultTable.RawSetString("user_id", lua.LString(result.UserID))
		if result.Previous == nil {
			resultTable.RawSetString("previous", lua.LNil)
		} else {
			resultTable.RawSetString("previous", RuntimeLuaConvertMapInt64(l, result.Previous))
		}
		if result.Updated == nil {
			resultTable.RawSetString("updated", lua.LNil)
		} else {
			resultTable.RawSetString("updated", RuntimeLuaConvertMapInt64(l, result.Updated))
		}
		resultsTable.RawSetInt(i+1, resultTable)
	}
	l.Push(resultsTable)
	return 1
}

// @group wallets
// @summary Update the metadata for a particular wallet update in a user's wallet ledger history. Useful when adding a note to a transaction for example.
// @param itemId(type=string) The ID of the wallet ledger item to update.
// @param metadata(type=table) The new metadata to set on the wallet ledger item.
// @return itemTable(table) The updated wallet ledger item.
// @return error(error) An optional error value if an error occurred.
func (n *RuntimeLuaNakamaModule) walletLedgerUpdate(l *lua.LState) int {
	// Parse ledger ID.
	id := l.CheckString(1)
	if id == "" {
		l.ArgError(1, "expects a valid id")
		return 0
	}
	itemID, err := uuid.FromString(id)
	if err != nil {
		l.ArgError(1, "expects a valid id")
		return 0
	}

	// Parse metadata.
	metadataTable := l.CheckTable(2)
	if metadataTable == nil {
		l.ArgError(2, "expects a table as metadata value")
		return 0
	}
	metadataMap := RuntimeLuaConvertLuaTable(metadataTable)
	metadataBytes, err := json.Marshal(metadataMap)
	if err != nil {
		l.ArgError(2, fmt.Sprintf("failed to convert metadata: %s", err.Error()))
		return 0
	}

	item, err := UpdateWalletLedger(l.Context(), n.logger, n.db, itemID, string(metadataBytes))
	if err != nil {
		l.RaiseError(fmt.Sprintf("failed to update user wallet ledger: %s", err.Error()))
		return 0
	}

	itemTable := l.CreateTable(0, 6)
	itemTable.RawSetString("id", lua.LString(id))
	itemTable.RawSetString("user_id", lua.LString(item.UserID))
	itemTable.RawSetString("create_time", lua.LNumber(item.CreateTime))
	itemTable.RawSetString("update_time", lua.LNumber(item.UpdateTime))

	changesetTable := RuntimeLuaConvertMapInt64(l, item.Changeset)
	itemTable.RawSetString("changeset", changesetTable)

	itemTable.RawSetString("metadata", metadataTable)

	l.Push(itemTable)
	return 1
}

// @group wallets
// @summary List all wallet updates for a particular user from oldest to newest.
// @param userId(type=string) The ID of the user to list wallet updates for.
// @param limit(type=OptNumber, optional=true, default=100) Limit number of results.
// @param cursor(type=string, optional=true) Pagination cursor from previous result. If none available set to nil or "" (empty string).
// @return itemsTable(table) A table containing wallet entries with Id, UserId, CreateTime, UpdateTime, Changeset, Metadata parameters.
// @return newCursor(string) Pagination cursor.
// @return error(error) An optional error value if an error occurred.
func (n *RuntimeLuaNakamaModule) walletLedgerList(l *lua.LState) int {
	// Parse user ID.
	uid := l.CheckString(1)
	if uid == "" {
		l.ArgError(1, "expects a valid user id")
		return 0
	}
	userID, err := uuid.FromString(uid)
	if err != nil {
		l.ArgError(1, "expects a valid user id")
		return 0
	}

	// Parse limit.
	limit := l.OptInt(2, 100)
	if limit < 0 || limit > 100 {
		l.ArgError(1, "expects limit to be 0-100")
		return 0
	}

	// Parse cursor.
	cursor := l.OptString(3, "")

	items, newCursor, _, err := ListWalletLedger(l.Context(), n.logger, n.db, userID, &limit, cursor)
	if err != nil {
		l.RaiseError(fmt.Sprintf("failed to retrieve user wallet ledger: %s", err.Error()))
		return 0
	}

	itemsTable := l.CreateTable(len(items), 0)
	for i, item := range items {
		itemTable := l.CreateTable(0, 6)
		itemTable.RawSetString("id", lua.LString(item.ID))
		itemTable.RawSetString("user_id", lua.LString(uid))
		itemTable.RawSetString("create_time", lua.LNumber(item.CreateTime))
		itemTable.RawSetString("update_time", lua.LNumber(item.UpdateTime))

		changesetTable := RuntimeLuaConvertMapInt64(l, item.Changeset)
		itemTable.RawSetString("changeset", changesetTable)

		metadataTable := RuntimeLuaConvertMap(l, item.Metadata)
		itemTable.RawSetString("metadata", metadataTable)

		itemsTable.RawSetInt(i+1, itemTable)
	}

	l.Push(itemsTable)
	l.Push(lua.LString(newCursor))

	return 2
}

// @group storage
// @summary List records in a collection and page through results. The records returned can be filtered to those owned by the user or "" for public records.
// @param userId(type=string) User ID to list records for or "" (empty string) for public records.
// @param collection(type=string) Collection to list data from.
// @param limit(type=number, optional=true, default=100) Limit number of records retrieved.
// @param cursor(type=OptString, optional=true) Pagination cursor from previous result. If none available set to nil or "" (empty string).
// @return objects(table) A list of storage objects.
// @return cursor(Opt string) Pagination cursor.
// @return error(error) An optional error value if an error occurred.
func (n *RuntimeLuaNakamaModule) storageList(l *lua.LState) int {
	userIDString := l.OptString(1, "")
	collection := l.OptString(2, "")
	limit := l.CheckInt(3)
	cursor := l.OptString(4, "")

	var userID *uuid.UUID
	if userIDString != "" {
		uid, err := uuid.FromString(userIDString)
		if err != nil {
			l.ArgError(1, "expects empty or a valid user ID")
			return 0
		}
		userID = &uid
	}

	objectList, _, err := StorageListObjects(l.Context(), n.logger, n.db, uuid.Nil, userID, collection, limit, cursor)
	if err != nil {
		l.RaiseError(fmt.Sprintf("failed to list storage objects: %s", err.Error()))
		return 0
	}

	lv := l.CreateTable(len(objectList.GetObjects()), 0)
	for i, v := range objectList.GetObjects() {
		vt := l.CreateTable(0, 9)
		vt.RawSetString("key", lua.LString(v.Key))
		vt.RawSetString("collection", lua.LString(v.Collection))
		if v.UserId != "" {
			vt.RawSetString("user_id", lua.LString(v.UserId))
		} else {
			vt.RawSetString("user_id", lua.LNil)
		}
		vt.RawSetString("version", lua.LString(v.Version))
		vt.RawSetString("permission_read", lua.LNumber(v.PermissionRead))
		vt.RawSetString("permission_write", lua.LNumber(v.PermissionWrite))
		vt.RawSetString("create_time", lua.LNumber(v.CreateTime.Seconds))
		vt.RawSetString("update_time", lua.LNumber(v.UpdateTime.Seconds))

		valueMap := make(map[string]interface{})
		err = json.Unmarshal([]byte(v.Value), &valueMap)
		if err != nil {
			l.RaiseError(fmt.Sprintf("failed to convert value to json: %s", err.Error()))
			return 0
		}
		valueTable := RuntimeLuaConvertMap(l, valueMap)
		vt.RawSetString("value", valueTable)

		lv.RawSetInt(i+1, vt)
	}
	l.Push(lv)

	if objectList.GetCursor() != "" {
		l.Push(lua.LString(objectList.GetCursor()))
	} else {
		l.Push(lua.LNil)
	}

	return 2
}

// @group storage
// @summary Fetch one or more records by their bucket/collection/keyname and optional user.
// @param objectIds(type=table) A table of object identifiers to be fetched.
// @return objects(table) A list of matches matching the parameters criteria.
// @return error(error) An optional error value if an error occurred.
func (n *RuntimeLuaNakamaModule) storageRead(l *lua.LState) int {
	keysTable := l.CheckTable(1)
	if keysTable == nil {
		l.ArgError(1, "expects a valid set of keys")
		return 0
	}

	size := keysTable.Len()
	if size == 0 {
		// Empty input, empty response.
		l.Push(l.CreateTable(0, 0))
		return 1
	}

	objectIDs := make([]*api.ReadStorageObjectId, 0, size)
	conversionError := false
	keysTable.ForEach(func(k, v lua.LValue) {
		if conversionError {
			return
		}

		keyTable, ok := v.(*lua.LTable)
		if !ok {
			conversionError = true
			l.ArgError(1, "expects a valid set of keys")
			return
		}

		objectID := &api.ReadStorageObjectId{}
		keyTable.ForEach(func(k, v lua.LValue) {
			if conversionError {
				return
			}

			switch k.String() {
			case "collection":
				if v.Type() != lua.LTString {
					conversionError = true
					l.ArgError(1, "expects collection to be string")
					return
				}
				objectID.Collection = v.String()
				if objectID.Collection == "" {
					conversionError = true
					l.ArgError(1, "expects collection to be a non-empty string")
					return
				}
			case "key":
				if v.Type() != lua.LTString {
					conversionError = true
					l.ArgError(1, "expects key to be string")
					return
				}
				objectID.Key = v.String()
				if objectID.Key == "" {
					conversionError = true
					l.ArgError(1, "expects key to be a non-empty string")
					return
				}
			case "user_id":
				if v.Type() != lua.LTString {
					conversionError = true
					l.ArgError(1, "expects user_id to be string")
					return
				}
				objectID.UserId = v.String()
				if _, err := uuid.FromString(objectID.UserId); err != nil {
					conversionError = true
					l.ArgError(1, "expects user_id to be a valid ID")
					return
				}
			}
		})

		if conversionError {
			return
		}

		if objectID.UserId == "" {
			// Default to server-owned data if no owner is supplied.
			objectID.UserId = uuid.Nil.String()
		}

		if objectID.Collection == "" {
			conversionError = true
			l.ArgError(1, "expects collection to be supplied")
			return
		} else if objectID.Key == "" {
			conversionError = true
			l.ArgError(1, "expects key to be supplied")
			return
		}

		objectIDs = append(objectIDs, objectID)
	})
	if conversionError {
		return 0
	}

	objects, err := StorageReadObjects(l.Context(), n.logger, n.db, uuid.Nil, objectIDs)
	if err != nil {
		l.RaiseError(fmt.Sprintf("failed to read storage objects: %s", err.Error()))
		return 0
	}

	lv := l.CreateTable(len(objects.GetObjects()), 0)
	for i, v := range objects.GetObjects() {
		vt := l.CreateTable(0, 9)
		vt.RawSetString("key", lua.LString(v.Key))
		vt.RawSetString("collection", lua.LString(v.Collection))
		if v.UserId != "" {
			vt.RawSetString("user_id", lua.LString(v.UserId))
		} else {
			vt.RawSetString("user_id", lua.LNil)
		}
		vt.RawSetString("version", lua.LString(v.Version))
		vt.RawSetString("permission_read", lua.LNumber(v.PermissionRead))
		vt.RawSetString("permission_write", lua.LNumber(v.PermissionWrite))
		vt.RawSetString("create_time", lua.LNumber(v.CreateTime.Seconds))
		vt.RawSetString("update_time", lua.LNumber(v.UpdateTime.Seconds))

		valueMap := make(map[string]interface{})
		err = json.Unmarshal([]byte(v.Value), &valueMap)
		if err != nil {
			l.RaiseError(fmt.Sprintf("failed to convert value to json: %s", err.Error()))
			return 0
		}
		valueTable := RuntimeLuaConvertMap(l, valueMap)
		vt.RawSetString("value", valueTable)

		lv.RawSetInt(i+1, vt)
	}
	l.Push(lv)
	return 1
}

// @group storage
// @summary Write one or more objects by their collection/keyname and optional user.
// @param objectIds(type=table) A table of object identifiers to be written.
// @return acks(table) A list of acks with the version of the written objects.
// @return error(error) An optional error value if an error occurred.
func (n *RuntimeLuaNakamaModule) storageWrite(l *lua.LState) int {
	dataTable := l.CheckTable(1)
	if dataTable == nil {
		l.ArgError(1, "expects a valid set of data")
		return 0
	}

	size := dataTable.Len()
	if size == 0 {
		l.Push(l.CreateTable(0, 0))
		return 1
	}

	ops := make(StorageOpWrites, 0, size)
	conversionError := false
	dataTable.ForEach(func(k, v lua.LValue) {
		if conversionError {
			return
		}

		dataTable, ok := v.(*lua.LTable)
		if !ok {
			conversionError = true
			l.ArgError(1, "expects a valid set of data")
			return
		}

		var userID uuid.UUID
		d := &api.WriteStorageObject{}
		dataTable.ForEach(func(k, v lua.LValue) {
			if conversionError {
				return
			}

			switch k.String() {
			case "collection":
				if v.Type() != lua.LTString {
					conversionError = true
					l.ArgError(1, "expects collection to be string")
					return
				}
				d.Collection = v.String()
				if d.Collection == "" {
					conversionError = true
					l.ArgError(1, "expects collection to be a non-empty string")
					return
				}
			case "key":
				if v.Type() != lua.LTString {
					conversionError = true
					l.ArgError(1, "expects key to be string")
					return
				}
				d.Key = v.String()
				if d.Key == "" {
					conversionError = true
					l.ArgError(1, "expects key to be a non-empty string")
					return
				}
			case "user_id":
				if v.Type() != lua.LTString {
					conversionError = true
					l.ArgError(1, "expects user_id to be string")
					return
				}
				var err error
				if userID, err = uuid.FromString(v.String()); err != nil {
					conversionError = true
					l.ArgError(1, "expects user_id to be a valid ID")
					return
				}
			case "value":
				if v.Type() != lua.LTTable {
					conversionError = true
					l.ArgError(1, "expects value to be table")
					return
				}
				valueMap := RuntimeLuaConvertLuaTable(v.(*lua.LTable))
				valueBytes, err := json.Marshal(valueMap)
				if err != nil {
					conversionError = true
					l.ArgError(1, fmt.Sprintf("failed to convert value: %s", err.Error()))
					return
				}
				d.Value = string(valueBytes)
			case "version":
				if v.Type() != lua.LTString {
					conversionError = true
					l.ArgError(1, "expects version to be string")
					return
				}
				d.Version = v.String()
				if d.Version == "" {
					conversionError = true
					l.ArgError(1, "expects version to be a non-empty string")
					return
				}
			case "permission_read":
				if v.Type() != lua.LTNumber {
					conversionError = true
					l.ArgError(1, "expects permission_read to be number")
					return
				}
				d.PermissionRead = &wrapperspb.Int32Value{Value: int32(v.(lua.LNumber))}
			case "permission_write":
				if v.Type() != lua.LTNumber {
					conversionError = true
					l.ArgError(1, "expects permission_write to be number")
					return
				}
				d.PermissionWrite = &wrapperspb.Int32Value{Value: int32(v.(lua.LNumber))}
			}
		})

		if conversionError {
			return
		}

		if d.Collection == "" {
			conversionError = true
			l.ArgError(1, "expects collection to be supplied")
			return
		} else if d.Key == "" {
			conversionError = true
			l.ArgError(1, "expects key to be supplied")
			return
		} else if d.Value == "" {
			conversionError = true
			l.ArgError(1, "expects value to be supplied")
			return
		}

		if d.PermissionRead == nil {
			// Default to owner read if no permission_read is supplied.
			d.PermissionRead = &wrapperspb.Int32Value{Value: 1}
		}
		if d.PermissionWrite == nil {
			// Default to owner write if no permission_write is supplied.
			d.PermissionWrite = &wrapperspb.Int32Value{Value: 1}
		}

		ops = append(ops, &StorageOpWrite{
			OwnerID: userID.String(),
			Object:  d,
		})
	})
	if conversionError {
		return 0
	}

	acks, _, err := StorageWriteObjects(l.Context(), n.logger, n.db, true, ops)
	if err != nil {
		l.RaiseError(fmt.Sprintf("failed to write storage objects: %s", err.Error()))
		return 0
	}

	lv := l.CreateTable(len(acks.Acks), 0)
	for i, k := range acks.Acks {
		kt := l.CreateTable(0, 4)
		kt.RawSetString("key", lua.LString(k.Key))
		kt.RawSetString("collection", lua.LString(k.Collection))
		if k.UserId != "" {
			kt.RawSetString("user_id", lua.LString(k.UserId))
		} else {
			kt.RawSetString("user_id", lua.LNil)
		}
		kt.RawSetString("version", lua.LString(k.Version))

		lv.RawSetInt(i+1, kt)
	}
	l.Push(lv)
	return 1
}

// @group storage
// @summary Remove one or more objects by their collection/keyname and optional user.
// @param objectIds(type=table) A list of object identifiers to be deleted.
// @return error(error) An optional error value if an error occurred.
func (n *RuntimeLuaNakamaModule) storageDelete(l *lua.LState) int {
	keysTable := l.CheckTable(1)
	if keysTable == nil {
		l.ArgError(1, "expects a valid set of object IDs")
		return 0
	}

	size := keysTable.Len()
	if size == 0 {
		return 0
	}

	ops := make(StorageOpDeletes, 0, size)
	conversionError := false
	keysTable.ForEach(func(k, v lua.LValue) {
		if conversionError {
			return
		}

		keyTable, ok := v.(*lua.LTable)
		if !ok {
			conversionError = true
			l.ArgError(1, "expects a valid set of object IDs")
			return
		}

		var userID uuid.UUID
		objectID := &api.DeleteStorageObjectId{}
		keyTable.ForEach(func(k, v lua.LValue) {
			if conversionError {
				return
			}

			switch k.String() {
			case "collection":
				if v.Type() != lua.LTString {
					conversionError = true
					l.ArgError(1, "expects collection to be string")
					return
				}
				objectID.Collection = v.String()
				if objectID.Collection == "" {
					conversionError = true
					l.ArgError(1, "expects collection to be a non-empty string")
					return
				}
			case "key":
				if v.Type() != lua.LTString {
					conversionError = true
					l.ArgError(1, "expects key to be string")
					return
				}
				objectID.Key = v.String()
				if objectID.Key == "" {
					conversionError = true
					l.ArgError(1, "expects key to be a non-empty string")
					return
				}
			case "user_id":
				if v.Type() != lua.LTString {
					conversionError = true
					l.ArgError(1, "expects user_id to be string")
					return
				}
				var err error
				if userID, err = uuid.FromString(v.String()); err != nil {
					conversionError = true
					l.ArgError(1, "expects user_id to be a valid ID")
					return
				}
			case "version":
				if v.Type() != lua.LTString {
					conversionError = true
					l.ArgError(1, "expects version to be string")
					return
				}
				objectID.Version = v.String()
				if objectID.Version == "" {
					conversionError = true
					l.ArgError(1, "expects version to be a non-empty string")
					return
				}
			}
		})

		if conversionError {
			return
		}

		if objectID.Collection == "" {
			conversionError = true
			l.ArgError(1, "expects collection to be supplied")
			return
		} else if objectID.Key == "" {
			conversionError = true
			l.ArgError(1, "expects key to be supplied")
			return
		}

		ops = append(ops, &StorageOpDelete{
			OwnerID:  userID.String(),
			ObjectID: objectID,
		})
	})
	if conversionError {
		return 0
	}

	if _, err := StorageDeleteObjects(l.Context(), n.logger, n.db, true, ops); err != nil {
		l.RaiseError(fmt.Sprintf("failed to remove storage: %s", err.Error()))
	}

	return 0
}

// @summary Update account, storage, and wallet information simultaneously.
// @param accountUpdates(type=OptTable) List of account information to be updated.
// @param storageWrites(type=OptTable) List of storage objects to be updated.
// @param walletUpdates(type=OptTable) List of wallet updates to be made.
// @param updateLedger(type=OptBool, optional=true, default=false) Whether to record this wallet update in the ledger.
// @return storageWriteAcks(table) A list of acks with the version of the written objects.
// @return walletUpdateAcks(table) A list of wallet updates results.
// @return error(error) An optional error value if an error occurred.
func (n *RuntimeLuaNakamaModule) multiUpdate(l *lua.LState) int {
	// Process account update inputs.
	var accountUpdates []*accountUpdate
	accountTable := l.OptTable(1, nil)
	if accountTable != nil {
		size := accountTable.Len()
		accountUpdates = make([]*accountUpdate, 0, size)
		conversionError := false
		accountTable.ForEach(func(k, v lua.LValue) {
			if conversionError {
				return
			}

			dataTable, ok := v.(*lua.LTable)
			if !ok {
				conversionError = true
				l.ArgError(1, "expects a valid set of account update data")
				return
			}

			update := &accountUpdate{}
			dataTable.ForEach(func(k, v lua.LValue) {
				if conversionError {
					return
				}

				switch k.String() {
				case "user_id":
					if v.Type() != lua.LTString {
						conversionError = true
						l.ArgError(1, "expects user_id to be string")
						return
					}
					if userID, err := uuid.FromString(v.String()); err != nil {
						conversionError = true
						l.ArgError(1, "expects user_id to be a valid ID")
						return
					} else {
						update.userID = userID
					}
				case "metadata":
					if v.Type() != lua.LTTable {
						conversionError = true
						l.ArgError(1, "expects metadata to be table")
						return
					}
					metadataMap := RuntimeLuaConvertLuaTable(v.(*lua.LTable))
					metadataBytes, err := json.Marshal(metadataMap)
					if err != nil {
						conversionError = true
						l.ArgError(1, fmt.Sprintf("error encoding metadata: %s", err.Error()))
						return
					}
					update.metadata = &wrapperspb.StringValue{Value: string(metadataBytes)}
				case "username":
					if v.Type() != lua.LTString {
						conversionError = true
						l.ArgError(1, "expects username to be string")
						return
					}
					update.username = v.String()
				case "display_name":
					if v.Type() != lua.LTString {
						conversionError = true
						l.ArgError(1, "expects display name to be string")
						return
					}
					update.displayName = &wrapperspb.StringValue{Value: v.String()}
				case "timezone":
					if v.Type() != lua.LTString {
						conversionError = true
						l.ArgError(1, "expects timezone to be string")
						return
					}
					update.timezone = &wrapperspb.StringValue{Value: v.String()}
				case "location":
					if v.Type() != lua.LTString {
						conversionError = true
						l.ArgError(1, "expects location to be string")
						return
					}
					update.location = &wrapperspb.StringValue{Value: v.String()}
				case "lang_tag":
					if v.Type() != lua.LTString {
						conversionError = true
						l.ArgError(1, "expects lang tag to be string")
						return
					}
					update.langTag = &wrapperspb.StringValue{Value: v.String()}
				case "avatar_url":
					if v.Type() != lua.LTString {
						conversionError = true
						l.ArgError(1, "expects avatar url to be string")
						return
					}
					update.avatarURL = &wrapperspb.StringValue{Value: v.String()}
				}
			})
			if conversionError {
				return
			}

			if update.userID == uuid.Nil {
				conversionError = true
				l.ArgError(1, "expects a valid user ID")
				return
			}

			accountUpdates = append(accountUpdates, update)
		})
	}

	// Process storage update inputs.
	var storageWriteOps StorageOpWrites
	storageTable := l.OptTable(2, nil)
	if storageTable != nil {
		size := storageTable.Len()
		storageWriteOps = make(StorageOpWrites, 0, size)
		conversionError := false
		storageTable.ForEach(func(k, v lua.LValue) {
			if conversionError {
				return
			}

			dataTable, ok := v.(*lua.LTable)
			if !ok {
				conversionError = true
				l.ArgError(2, "expects a valid set of storage data")
				return
			}

			var userID uuid.UUID
			d := &api.WriteStorageObject{}
			dataTable.ForEach(func(k, v lua.LValue) {
				if conversionError {
					return
				}

				switch k.String() {
				case "collection":
					if v.Type() != lua.LTString {
						conversionError = true
						l.ArgError(2, "expects collection to be string")
						return
					}
					d.Collection = v.String()
					if d.Collection == "" {
						conversionError = true
						l.ArgError(2, "expects collection to be a non-empty string")
						return
					}
				case "key":
					if v.Type() != lua.LTString {
						conversionError = true
						l.ArgError(2, "expects key to be string")
						return
					}
					d.Key = v.String()
					if d.Key == "" {
						conversionError = true
						l.ArgError(2, "expects key to be a non-empty string")
						return
					}
				case "user_id":
					if v.Type() != lua.LTString {
						conversionError = true
						l.ArgError(2, "expects user_id to be string")
						return
					}
					var err error
					if userID, err = uuid.FromString(v.String()); err != nil {
						conversionError = true
						l.ArgError(2, "expects user_id to be a valid ID")
						return
					}
				case "value":
					if v.Type() != lua.LTTable {
						conversionError = true
						l.ArgError(2, "expects value to be table")
						return
					}
					valueMap := RuntimeLuaConvertLuaTable(v.(*lua.LTable))
					valueBytes, err := json.Marshal(valueMap)
					if err != nil {
						conversionError = true
						l.ArgError(2, fmt.Sprintf("failed to convert value: %s", err.Error()))
						return
					}
					d.Value = string(valueBytes)
				case "version":
					if v.Type() != lua.LTString {
						conversionError = true
						l.ArgError(2, "expects version to be string")
						return
					}
					d.Version = v.String()
					if d.Version == "" {
						conversionError = true
						l.ArgError(2, "expects version to be a non-empty string")
						return
					}
				case "permission_read":
					if v.Type() != lua.LTNumber {
						conversionError = true
						l.ArgError(2, "expects permission_read to be number")
						return
					}
					d.PermissionRead = &wrapperspb.Int32Value{Value: int32(v.(lua.LNumber))}
				case "permission_write":
					if v.Type() != lua.LTNumber {
						conversionError = true
						l.ArgError(2, "expects permission_write to be number")
						return
					}
					d.PermissionWrite = &wrapperspb.Int32Value{Value: int32(v.(lua.LNumber))}
				}
			})

			if conversionError {
				return
			}

			if d.Collection == "" {
				conversionError = true
				l.ArgError(2, "expects collection to be supplied")
				return
			} else if d.Key == "" {
				conversionError = true
				l.ArgError(2, "expects key to be supplied")
				return
			} else if d.Value == "" {
				conversionError = true
				l.ArgError(2, "expects value to be supplied")
				return
			}

			if d.PermissionRead == nil {
				// Default to owner read if no permission_read is supplied.
				d.PermissionRead = &wrapperspb.Int32Value{Value: 1}
			}
			if d.PermissionWrite == nil {
				// Default to owner write if no permission_write is supplied.
				d.PermissionWrite = &wrapperspb.Int32Value{Value: 1}
			}

			storageWriteOps = append(storageWriteOps, &StorageOpWrite{
				OwnerID: userID.String(),
				Object:  d,
			})
		})
		if conversionError {
			return 0
		}
	}

	// Process wallet update inputs.
	var walletUpdates []*walletUpdate
	walletTable := l.OptTable(3, nil)
	if walletTable != nil {
		size := walletTable.Len()
		walletUpdates = make([]*walletUpdate, 0, size)
		conversionError := false
		walletTable.ForEach(func(k, v lua.LValue) {
			if conversionError {
				return
			}

			updateTable, ok := v.(*lua.LTable)
			if !ok {
				conversionError = true
				l.ArgError(3, "expects a valid set of updates")
				return
			}

			update := &walletUpdate{}
			updateTable.ForEach(func(k, v lua.LValue) {
				if conversionError {
					return
				}

				switch k.String() {
				case "user_id":
					if v.Type() != lua.LTString {
						conversionError = true
						l.ArgError(3, "expects user_id to be string")
						return
					}
					uid, err := uuid.FromString(v.String())
					if err != nil {
						conversionError = true
						l.ArgError(3, "expects user_id to be a valid ID")
						return
					}
					update.UserID = uid
				case "changeset":
					if v.Type() != lua.LTTable {
						conversionError = true
						l.ArgError(3, "expects changeset to be table")
						return
					}
					changeset := RuntimeLuaConvertLuaTable(v.(*lua.LTable))
					update.Changeset = make(map[string]int64, len(changeset))
					for ck, cv := range changeset {
						cvi, ok := cv.(int64)
						if !ok {
							conversionError = true
							l.ArgError(3, "expects changeset values to be whole numbers")
							return
						}
						update.Changeset[ck] = cvi
					}
				case "metadata":
					if v.Type() != lua.LTTable {
						conversionError = true
						l.ArgError(3, "expects metadata to be table")
						return
					}
					metadataMap := RuntimeLuaConvertLuaTable(v.(*lua.LTable))
					metadataBytes, err := json.Marshal(metadataMap)
					if err != nil {
						conversionError = true
						l.ArgError(3, fmt.Sprintf("failed to convert metadata: %s", err.Error()))
						return
					}
					update.Metadata = string(metadataBytes)
				}
			})

			if conversionError {
				return
			}

			if update.Metadata == "" {
				// Default to empty metadata.
				update.Metadata = "{}"
			}

			if update.Changeset == nil {
				conversionError = true
				l.ArgError(3, "expects changeset to be supplied")
				return
			}

			walletUpdates = append(walletUpdates, update)
		})
		if conversionError {
			return 0
		}
	}

	updateLedger := l.OptBool(4, false)

	acks, results, err := MultiUpdate(l.Context(), n.logger, n.db, accountUpdates, storageWriteOps, walletUpdates, updateLedger)
	if err != nil {
		l.RaiseError("error running multi update: %v", err.Error())
		return 0
	}

	if len(acks) == 0 {
		l.Push(lua.LNil)
	} else {
		lv := l.CreateTable(len(acks), 0)
		for i, k := range acks {
			kt := l.CreateTable(0, 4)
			kt.RawSetString("key", lua.LString(k.Key))
			kt.RawSetString("collection", lua.LString(k.Collection))
			if k.UserId != "" {
				kt.RawSetString("user_id", lua.LString(k.UserId))
			} else {
				kt.RawSetString("user_id", lua.LNil)
			}
			kt.RawSetString("version", lua.LString(k.Version))

			lv.RawSetInt(i+1, kt)
		}
		l.Push(lv)
	}

	if len(results) == 0 {
		l.Push(lua.LNil)
	} else {
		resultsTable := l.CreateTable(len(results), 0)
		for i, result := range results {
			resultTable := l.CreateTable(0, 3)
			resultTable.RawSetString("user_id", lua.LString(result.UserID))
			if result.Previous == nil {
				resultTable.RawSetString("previous", lua.LNil)
			} else {
				resultTable.RawSetString("previous", RuntimeLuaConvertMapInt64(l, result.Previous))
			}
			if result.Updated == nil {
				resultTable.RawSetString("updated", lua.LNil)
			} else {
				resultTable.RawSetString("updated", RuntimeLuaConvertMapInt64(l, result.Updated))
			}
			resultsTable.RawSetInt(i+1, resultTable)
		}
		l.Push(resultsTable)
	}

	return 2
}

// @group leaderboards
// @summary Setup a new dynamic leaderboard with the specified ID and various configuration settings. The leaderboard will be created if it doesn't already exist, otherwise its configuration will not be updated.
// @param id(type=string) The unique identifier for the new leaderboard. This is used by clients to submit scores.
// @param authoritative(type=bool, optional=true, default=false) Mark the leaderboard as authoritative which ensures updates can only be made via the Go runtime. No client can submit a score directly.
// @param sortOrder(type=OptString, optional=true, default="desc") The sort order for records in the leaderboard. Possible values are "asc" or "desc".
// @param operator(type=OptString, optional=true, default="best") The operator that determines how scores behave when submitted; possible values are "best", "set", or "incr".
// @param resetSchedule(type=OptString, optional=true) The cron format used to define the reset schedule for the leaderboard. This controls when a leaderboard is reset and can be used to power daily/weekly/monthly leaderboards.
// @param metadata(type=OptTable, optional=true) The metadata you want associated to the leaderboard. Some good examples are weather conditions for a racing game.
// @return error(error) An optional error value if an error occurred.
func (n *RuntimeLuaNakamaModule) leaderboardCreate(l *lua.LState) int {
	id := l.CheckString(1)
	if id == "" {
		l.ArgError(1, "expects a leaderboard ID string")
		return 0
	}

	authoritative := l.OptBool(2, false)

	sortOrder := l.OptString(3, "desc")
	var sortOrderNumber int
	switch sortOrder {
	case "asc":
		sortOrderNumber = LeaderboardSortOrderAscending
	case "desc":
		sortOrderNumber = LeaderboardSortOrderDescending
	default:
		l.ArgError(3, "expects sort order to be 'asc' or 'desc'")
		return 0
	}

	operator := l.OptString(4, "best")
	var operatorNumber int
	switch operator {
	case "best":
		operatorNumber = LeaderboardOperatorBest
	case "set":
		operatorNumber = LeaderboardOperatorSet
	case "incr":
		operatorNumber = LeaderboardOperatorIncrement
	case "decr":
		operatorNumber = LeaderboardOperatorDecrement
	default:
		l.ArgError(4, "expects operator to be 'best', 'set', 'decr' or 'incr'")
		return 0
	}

	resetSchedule := l.OptString(5, "")
	if resetSchedule != "" {
		if _, err := cronexpr.Parse(resetSchedule); err != nil {
			l.ArgError(5, "expects reset schedule to be a valid CRON expression")
			return 0
		}
	}

	metadata := l.OptTable(6, nil)
	metadataStr := "{}"
	if metadata != nil {
		metadataMap := RuntimeLuaConvertLuaTable(metadata)
		metadataBytes, err := json.Marshal(metadataMap)
		if err != nil {
			l.RaiseError("error encoding metadata: %v", err.Error())
			return 0
		}
		metadataStr = string(metadataBytes)
	}

	if _, err := n.leaderboardCache.Create(l.Context(), id, authoritative, sortOrderNumber, operatorNumber, resetSchedule, metadataStr); err != nil {
		l.RaiseError("error creating leaderboard: %v", err.Error())
	}

	n.leaderboardScheduler.Update()
	return 0
}

// @group leaderboards
// @summary Delete a leaderboard and all scores that belong to it.
// @param id(type=string) The unique identifier for the leaderboard to delete.
// @return error(error) An optional error value if an error occurred.
func (n *RuntimeLuaNakamaModule) leaderboardDelete(l *lua.LState) int {
	id := l.CheckString(1)
	if id == "" {
		l.ArgError(1, "expects a leaderboard ID string")
		return 0
	}

	if err := n.leaderboardCache.Delete(l.Context(), id); err != nil {
		l.RaiseError("error deleting leaderboard: %v", err.Error())
	}

	n.leaderboardScheduler.Update()
	return 0
}

// @group leaderboards
// @summary Find leaderboards which have been created on the server. Leaderboards can be filtered with categories.
// @param categoryStart(type=number) Filter leaderboards with categories greater or equal than this value.
// @param categoryEnd(type=number) Filter leaderboards with categories equal or less than this value.
// @param limit(type=OptNumber, optional=true, default=10) Return only the required number of leaderboards denoted by this limit value.
// @param cursor(type=OptString, optional=true) Cursor to paginate to the next result set. If this is empty/null there are no further results.
// @return leaderboardList(table) A list of leaderboard results and possibly a cursor.
// @return error(error) An optional error value if an error occurred.
func (n *RuntimeLuaNakamaModule) leaderboardList(l *lua.LState) int {
	categoryStart := l.OptInt(1, 0)
	if categoryStart < 0 || categoryStart >= 128 {
		l.ArgError(1, "categoryStart must be 0-127")
		return 0
	}
	categoryEnd := l.OptInt(2, 0)
	if categoryEnd < 0 || categoryEnd >= 128 {
		l.ArgError(2, "categoryEnd must be 0-127")
		return 0
	}
	if categoryStart > categoryEnd {
		l.ArgError(2, "categoryEnd must be >= categoryStart")
		return 0
	}

	limit := l.OptInt(3, 10)
	if limit < 1 || limit > 100 {
		l.ArgError(3, "limit must be 1-100")
		return 0
	}

	var cursor *LeaderboardListCursor
	cursorStr := l.OptString(4, "")
	if cursorStr != "" {
		cb, err := base64.StdEncoding.DecodeString(cursorStr)
		if err != nil {
			l.ArgError(4, "expects cursor to be valid when provided")
			return 0
		}
		cursor = &LeaderboardListCursor{}
		if err := gob.NewDecoder(bytes.NewReader(cb)).Decode(cursor); err != nil {
			l.ArgError(4, "expects cursor to be valid when provided")
			return 0
		}
	}

	list, err := LeaderboardList(n.logger, n.leaderboardCache, categoryStart, categoryEnd, limit, cursor)
	if err != nil {
		l.RaiseError("error listing leaderboards: %v", err.Error())
		return 0
	}

	leaderboards := l.CreateTable(len(list.Leaderboards), 0)
	for i, t := range list.Leaderboards {
		tt, err := leaderboardToLuaTable(l, t)
		if err != nil {
			l.RaiseError(err.Error())
			return 0
		}
		leaderboards.RawSetInt(i+1, tt)
	}

	l.Push(leaderboards)
	if list.Cursor == "" {
		l.Push(lua.LNil)
	} else {
		l.Push(lua.LString(list.Cursor))
	}
	return 2
}

// @group leaderboards
// @summary List records on the specified leaderboard, optionally filtering to only a subset of records by their owners. Records will be listed in the preconfigured leaderboard sort order.
// @param id(type=string) The unique identifier for the leaderboard to list. Mandatory field.
// @param owners(type=OptTable) List of owners to filter to.
// @param limit(type=OptNumber, optional=true) The maximum number of records to return (Max 10,000).
// @param cursor(type=OptString, optional=true) A cursor used to fetch the next page when applicable.
// @return records(table) A page of leaderboard records.
// @return ownerRecords(table) A list of owner leaderboard records (empty if the owners input parameter is not set).
// @return nextCursor(string) An optional next page cursor that can be used to retrieve the next page of records (if any).
// @return prevCursor(string) An optional previous page cursor that can be used to retrieve the previous page of records (if any).
// @return error(error) An optional error value if an error occurred.
func (n *RuntimeLuaNakamaModule) leaderboardRecordsList(l *lua.LState) int {
	id := l.CheckString(1)
	if id == "" {
		l.ArgError(1, "expects a leaderboard ID string")
		return 0
	}

	var ownerIds []string
	owners := l.OptTable(2, nil)
	if owners != nil {
		size := owners.Len()
		if size == 0 {
			l.Push(l.CreateTable(0, 0))
			return 1
		}

		ownerIds = make([]string, 0, size)
		conversionError := false
		owners.ForEach(func(k, v lua.LValue) {
			if conversionError {
				return
			}

			if v.Type() != lua.LTString {
				conversionError = true
				l.ArgError(2, "expects each owner ID to be string")
				return
			}
			s := v.String()
			if _, err := uuid.FromString(s); err != nil {
				conversionError = true
				l.ArgError(2, "expects each owner ID to be a valid identifier")
				return
			}
			ownerIds = append(ownerIds, s)
		})
		if conversionError {
			return 0
		}
	}

	limitNumber := l.OptInt(3, 0)
	if limitNumber < 0 || limitNumber > 10000 {
		l.ArgError(3, "expects limit to be 0-10000")
		return 0
	}
	var limit *wrapperspb.Int32Value
	if limitNumber != 0 {
		limit = &wrapperspb.Int32Value{Value: int32(limitNumber)}
	}

	cursor := l.OptString(4, "")
	overrideExpiry := l.OptInt64(5, 0)

	records, err := LeaderboardRecordsList(l.Context(), n.logger, n.db, n.leaderboardCache, n.rankCache, id, limit, cursor, ownerIds, overrideExpiry)
	if err != nil {
		l.RaiseError("error listing leaderboard records: %v", err.Error())
		return 0
	}

	return leaderboardRecordsToLua(l, records.Records, records.OwnerRecords, records.PrevCursor, records.NextCursor)
}

// @group leaderboards
// @summary Use the preconfigured operator for the given leaderboard to submit a score for a particular user.
// @param id(type=string) The unique identifier for the leaderboard to submit to.
// @param owner(type=string) The owner of this score submission.
// @param username(type=OptString, optional=true) The owner username of this score submission, if it's a user.
// @param score(type=OptNumber, optional=true, default=0) The score to submit.
// @param subscore(type=OptNumber, optional=true, default=0) A secondary subscore parameter for the submission.
// @param metadata(type=OptTable, optional=true) The metadata you want associated to this submission. Some good examples are weather conditions for a racing game.
// @return record(table) The newly created leaderboard record.
// @return error(error) An optional error value if an error occurred.
func (n *RuntimeLuaNakamaModule) leaderboardRecordWrite(l *lua.LState) int {
	id := l.CheckString(1)
	if id == "" {
		l.ArgError(1, "expects a leaderboard ID string")
		return 0
	}

	ownerID := l.CheckString(2)
	if _, err := uuid.FromString(ownerID); err != nil {
		l.ArgError(2, "expects owner ID to be a valid identifier")
		return 0
	}

	username := l.OptString(3, "")

	score := l.OptInt64(4, 0)
	if score < 0 {
		l.ArgError(4, "expects score to be >= 0")
		return 0
	}

	subscore := l.OptInt64(5, 0)
	if subscore < 0 {
		l.ArgError(4, "expects subscore to be >= 0")
		return 0
	}

	metadata := l.OptTable(6, nil)
	metadataStr := ""
	if metadata != nil {
		metadataMap := RuntimeLuaConvertLuaTable(metadata)
		metadataBytes, err := json.Marshal(metadataMap)
		if err != nil {
			l.RaiseError("error encoding metadata: %v", err.Error())
			return 0
		}
		metadataStr = string(metadataBytes)
	}

	overrideOperator := api.Operator_NO_OVERRIDE
	operatorString := l.OptString(7, "")
	if operatorString != "" {
		switch operatorString {
		case "best":
			overrideOperator = api.Operator_BEST
		case "set":
			overrideOperator = api.Operator_SET
		case "incr":
			overrideOperator = api.Operator_INCREMENT
		case "decr":
			overrideOperator = api.Operator_DECREMENT
		default:
			l.ArgError(7, ErrInvalidOperator.Error())
			return 0
		}
	}

	record, err := LeaderboardRecordWrite(l.Context(), n.logger, n.db, n.leaderboardCache, n.rankCache, uuid.Nil, id, ownerID, username, score, subscore, metadataStr, overrideOperator)
	if err != nil {
		l.RaiseError("error writing leaderboard record: %v", err.Error())
		return 0
	}

	recordTable, err := recordToLuaTable(l, record)
	if err != nil {
		l.RaiseError(err.Error())
		return 0
	}

	l.Push(recordTable)
	return 1
}

// @group leaderboards
// @summary Remove an owner's record from a leaderboard, if one exists.
// @param id(type=string) The unique identifier for the leaderboard to delete from.
// @param owner(type=string) The owner of the score to delete.
// @return error(error) An optional error value if an error occurred.
func (n *RuntimeLuaNakamaModule) leaderboardRecordDelete(l *lua.LState) int {
	id := l.CheckString(1)
	if id == "" {
		l.ArgError(1, "expects a leaderboard ID string")
		return 0
	}

	ownerID := l.CheckString(2)
	if _, err := uuid.FromString(ownerID); err != nil {
		l.ArgError(2, "expects owner ID to be a valid identifier")
		return 0
	}

	if err := LeaderboardRecordDelete(l.Context(), n.logger, n.db, n.leaderboardCache, n.rankCache, uuid.Nil, id, ownerID); err != nil {
		l.RaiseError("error deleting leaderboard record: %v", err.Error())
	}
	return 0
}

// @group leaderboards
// @summary Fetch one or more leaderboards by ID.
// @param ids(type=table) The table array of leaderboard ids.
// @return leaderboards(table) The leaderboard records according to ID.
// @return error(error) An optional error value if an error occurred.
func (n *RuntimeLuaNakamaModule) leaderboardsGetId(l *lua.LState) int {
	// Input table validation.
	input := l.OptTable(1, nil)
	if input == nil {
		l.ArgError(1, "invalid tournament id list")
		return 0
	}
	if input.Len() == 0 {
		l.Push(l.CreateTable(0, 0))
		return 1
	}
	leaderboardIDs, ok := RuntimeLuaConvertLuaValue(input).([]interface{})
	if !ok {
		l.ArgError(1, "invalid tournament id data")
		return 0
	}
	if len(leaderboardIDs) == 0 {
		l.Push(l.CreateTable(0, 0))
		return 1
	}

	// Input individual ID validation.
	leaderboardIDStrings := make([]string, 0, len(leaderboardIDs))
	for _, id := range leaderboardIDs {
		if ids, ok := id.(string); !ok || ids == "" {
			l.ArgError(1, "each tournament id must be a string")
			return 0
		} else {
			leaderboardIDStrings = append(leaderboardIDStrings, ids)
		}
	}

	leaderboards := LeaderboardsGet(n.leaderboardCache, leaderboardIDStrings)

	leaderboardsTable := l.CreateTable(len(leaderboards), 0)
	for i, leaderboard := range leaderboards {
		lt, err := leaderboardToLuaTable(l, leaderboard)
		if err != nil {
			l.RaiseError(err.Error())
			return 0
		}
		leaderboardsTable.RawSetInt(i+1, lt)
	}

	l.Push(leaderboardsTable)
	return 1
}

func leaderboardToLuaTable(l *lua.LState, leaderboard *api.Leaderboard) (*lua.LTable, error) {
	lt := l.CreateTable(0, 8)

	lt.RawSetString("id", lua.LString(leaderboard.Id))
	lt.RawSetString("authoritative", lua.LBool(leaderboard.Authoritative))
	lt.RawSetString("operator", lua.LString(strings.ToLower(leaderboard.Operator.String())))
	lt.RawSetString("sort_order", lua.LString(strconv.FormatUint(uint64(leaderboard.SortOrder), 10)))
	metadataMap := make(map[string]interface{})
	err := json.Unmarshal([]byte(leaderboard.Metadata), &metadataMap)
	if err != nil {
		return nil, fmt.Errorf("failed to convert metadata to json: %s", err.Error())
	}
	metadataTable := RuntimeLuaConvertMap(l, metadataMap)
	lt.RawSetString("metadata", metadataTable)
	lt.RawSetString("create_time", lua.LNumber(leaderboard.CreateTime.Seconds))
	if leaderboard.NextReset != 0 {
		lt.RawSetString("next_reset", lua.LNumber(leaderboard.NextReset))
	}
	if leaderboard.PrevReset != 0 {
		lt.RawSetString("", lua.LNumber(leaderboard.PrevReset))
	}

	return lt, nil
}

// @group purchases
// @summary Validates and stores the purchases present in an Apple App Store Receipt.
// @param userId(type=string) The user ID of the owner of the receipt.
// @param receipt(type=string) Base-64 encoded receipt data returned by the purchase operation itself.
// @param passwordOverride(type=string, optional=true) Override the iap.apple.shared_password provided in your configuration.
// @return validation(table) The resulting successfully validated purchases. Any previously validated purchases are returned with a seenBefore flag.
// @return error(error) An optional error value if an error occurred.
func (n *RuntimeLuaNakamaModule) purchaseValidateApple(l *lua.LState) int {
	password := l.OptString(3, n.config.GetIAP().Apple.SharedPassword)
	if password == "" {
		l.RaiseError("Apple IAP is not configured.")
		return 0
	}

	input := l.CheckString(1)
	if input == "" {
		l.ArgError(1, "expects user id")
		return 0
	}
	userID, err := uuid.FromString(input)
	if err != nil {
		l.ArgError(1, "invalid user id")
		return 0
	}

	receipt := l.CheckString(2)
	if input == "" {
		l.ArgError(2, "expects receipt")
		return 0
	}

	validation, err := ValidatePurchasesApple(l.Context(), n.logger, n.db, userID, password, receipt)
	if err != nil {
		l.RaiseError("error validating Apple receipt: %v", err.Error())
		return 0
	}

	l.Push(validationToLuaTable(l, validation))
	return 1
}

// @group purchases
// @summary Validates and stores a purchase receipt from the Google Play Store.
// @param userId(type=string) The user ID of the owner of the receipt.
// @param receipt(type=string) JSON encoded Google receipt.
// @return validation(table) The resulting successfully validated purchases. Any previously validated purchases are returned with a seenBefore flag.
// @return error(error) An optional error value if an error occurred.
func (n *RuntimeLuaNakamaModule) purchaseValidateGoogle(l *lua.LState) int {
	if n.config.GetIAP().Google.ClientEmail == "" || n.config.GetIAP().Google.PrivateKey == "" {
		l.RaiseError("Google IAP is not configured.")
		return 0
	}

	input := l.CheckString(1)
	if input == "" {
		l.ArgError(1, "expects user id")
		return 0
	}
	userID, err := uuid.FromString(input)
	if err != nil {
		l.ArgError(1, "invalid user id")
		return 0
	}

	receipt := l.CheckString(2)
	if input == "" {
		l.ArgError(2, "expects receipt")
		return 0
	}

	validation, err := ValidatePurchaseGoogle(l.Context(), n.logger, n.db, userID, n.config.GetIAP().Google, receipt)
	if err != nil {
		l.RaiseError("error validating Google receipt: %v", err.Error())
		return 0
	}

	l.Push(validationToLuaTable(l, validation))
	return 1
}

// @group purchases
// @summary Validates and stores a purchase receipt from the Huawei App Gallery.
// @param userId(type=string) The user ID of the owner of the receipt.
// @param receipt(type=string) The Huawei receipt data.
// @param signature(type=string) The receipt signature.
// @return validation(table) The resulting successfully validated purchases. Any previously validated purchases are returned with a seenBefore flag.
// @return error(error) An optional error value if an error occurred.
func (n *RuntimeLuaNakamaModule) purchaseValidateHuawei(l *lua.LState) int {
	if n.config.GetIAP().Huawei.ClientID == "" ||
		n.config.GetIAP().Huawei.ClientSecret == "" ||
		n.config.GetIAP().Huawei.PublicKey == "" {
		l.RaiseError("Huawei IAP is not configured.")
		return 0
	}

	input := l.CheckString(1)
	if input == "" {
		l.ArgError(1, "expects user id")
		return 0
	}
	userID, err := uuid.FromString(input)
	if err != nil {
		l.ArgError(1, "invalid user id")
		return 0
	}

	signature := l.CheckString(2)
	if input == "" {
		l.ArgError(2, "expects signature")
		return 0
	}

	receipt := l.CheckString(3)
	if input == "" {
		l.ArgError(3, "expects receipt")
		return 0
	}

	validation, err := ValidatePurchaseHuawei(l.Context(), n.logger, n.db, userID, n.config.GetIAP().Huawei, signature, receipt)
	if err != nil {
		l.RaiseError("error validating Huawei receipt: %v", err.Error())
		return 0
	}

	l.Push(validationToLuaTable(l, validation))
	return 1
}

// @group purchases
// @summary Look up a purchase receipt by transaction ID.
// @param transactionId(type=string) Transaction ID of the purchase to look up.
// @return owner(string) The owner of the purchase.
// @return purchase(table) A validated purchase and its owner.
// @return error(error) An optional error value if an error occurred.
func (n *RuntimeLuaNakamaModule) purchaseGetByTransactionId(l *lua.LState) int {
	id := l.CheckString(1)
	if id == "" {
		l.ArgError(1, "expects a transaction ID string")
		return 0
	}

	userID, purchase, err := GetPurchaseByTransactionID(l.Context(), n.logger, n.db, id)
	if err != nil {
		l.RaiseError("error retrieving purchase: %v", err.Error())
		return 0
	}

	l.Push(lua.LString(userID))
	l.Push(purchaseToLuaTable(l, purchase))
	return 2
}

// @group purchases
// @summary List stored validated purchase receipts.
// @param userId(type=OptString, optional=true) Filter by user ID. Can be an empty string to list purchases for all users.
// @param limit(type=number, optional=true, default=100) Limit number of records retrieved.
// @param cursor(type=OptString, optional=true) Pagination cursor from previous result. If none available set to nil or "" (empty string).
// @return listPurchases(table) A page of stored validated purchases.
// @return error(error) An optional error value if an error occurred.
func (n *RuntimeLuaNakamaModule) purchasesList(l *lua.LState) int {
	userID := l.OptString(1, "")
	if userID != "" {
		if _, err := uuid.FromString(userID); err != nil {
			l.ArgError(1, "expects a valid user ID")
			return 0
		}
	}

	limit := l.OptInt(2, 100)
	if limit < 1 || limit > 100 {
		l.ArgError(2, "expects a limit 1-100")
		return 0
	}

	cursor := l.OptString(3, "")

	purchases, err := ListPurchases(l.Context(), n.logger, n.db, userID, limit, cursor)
	if err != nil {
		l.RaiseError("error retrieving purchases: %v", err.Error())
		return 0
	}

	purchasesTable := l.CreateTable(len(purchases.ValidatedPurchases), 0)
	for i, p := range purchases.ValidatedPurchases {
		purchasesTable.RawSetInt(i+1, purchaseToLuaTable(l, p))
	}

	l.Push(purchasesTable)

	if purchases.Cursor != "" {
		l.Push(lua.LString(purchases.Cursor))
	} else {
		l.Push(lua.LNil)
	}

	return 2
}

// @group tournaments
// @summary Setup a new dynamic tournament with the specified ID and various configuration settings. The underlying leaderboard will be created if it doesn't already exist, otherwise its configuration will not be updated.
<<<<<<< HEAD
// @param id(type=string) The unique identifier for the new tournament. This is used by clients to submit scores.
// @param authoritative(type=bool, optional=true, default=true) Whether the tournament created is server authoritative.
// @param sortOrder(type=OptString, optional=true, default="desc") The sort order for records in the tournament. Possible values are "asc" or "desc".
// @param operator(type=OptString, optional=true, default="best") The operator that determines how scores behave when submitted. The possible values are "best", "set", or "incr".
// @param resetSchedule(type=OptString, optional=true) The cron format used to define the reset schedule for the tournament. This controls when the underlying leaderboard resets and the tournament is considered active again. Optional.
// @param metadata(type=OptTable, optional=true) The metadata you want associated to the tournament. Some good examples are weather conditions for a racing game. Optional.
// @param title(type=OptString, optional=true) The title of the tournament.
// @param description(type=OptString, optional=true) The description of the tournament.
// @param category(type=OptNumber, optional=true) A category associated with the tournament. This can be used to filter different types of tournaments. Between 0 and 127.
// @param startTime(type=OptNumber, optional=true) The start time of the tournament. Leave empty for immediately or a future time.
// @param endTime(type=OptNumber, optional=true, default=never) The end time of the tournament. When the end time is elapsed, the tournament will not reset and will cease to exist. Must be greater than startTime if set.
// @param duration(type=OptNumber) The active duration for a tournament. This is the duration when clients are able to submit new records. The duration starts from either the reset period or tournament start time whichever is sooner. A game client can query the tournament for results between end of duration and next reset period.
// @param maxSize(type=OptNumber, optional=true) Maximum size of participants in a tournament.
// @param maxNumScore(type=OptNumber, optional=true) Maximum submission attempts for a tournament record.
// @param joinRequired(type=OptBool, optional=true, default=false) Whether the tournament needs to be joined before a record write is allowed.
=======
// @param id(string) The unique identifier for the new tournament. This is used by clients to submit scores.
// @param authoritative(bool) Whether the tournament created is server authoritative. Default true.
// @param sortOrder(Opt string) The sort order for records in the tournament. Possible values are "asc" or "desc" (Default).
// @param operator(Opt string) The operator that determines how scores behave when submitted. The possible values are "best" (Default), "set", or "incr".
// @param duration(Opt number) The active duration for a tournament. This is the duration when clients are able to submit new records. The duration starts from either the reset period or tournament start time whichever is sooner. A game client can query the tournament for results between end of duration and next reset period.
// @param resetSchedule(Opt string) The cron format used to define the reset schedule for the tournament. This controls when the underlying leaderboard resets and the tournament is considered active again. Optional.
// @param metadata(Opt table) The metadata you want associated to the tournament. Some good examples are weather conditions for a racing game. Optional.
// @param title(Opt string) The title of the tournament. Optional.
// @param description(Opt string) The description of the tournament. Optional.
// @param category(Opt number) A category associated with the tournament. This can be used to filter different types of tournaments. Between 0 and 127. Optional.
// @param startTime(Opt number) The start time of the tournament. Leave empty for immediately or a future time.
// @param endTime(Opt number) The end time of the tournament. When the end time is elapsed, the tournament will not reset and will cease to exist. Must be greater than startTime if set. Default value is never.
// @param maxSize(Opt number) Maximum size of participants in a tournament. Optional.
// @param maxNumScore(Opt number) Maximum submission attempts for a tournament record.
// @param joinRequired(Opt bool) Whether the tournament needs to be joined before a record write is allowed. Defaults to false.
>>>>>>> 97bad932
// @return error(error) An optional error value if an error occurred.
func (n *RuntimeLuaNakamaModule) tournamentCreate(l *lua.LState) int {
	id := l.CheckString(1)
	if id == "" {
		l.ArgError(1, "expects a tournament ID string")
		return 0
	}

	authoritative := l.OptBool(2, true)

	sortOrder := l.OptString(3, "desc")
	var sortOrderNumber int
	switch sortOrder {
	case "asc":
		sortOrderNumber = LeaderboardSortOrderAscending
	case "desc":
		sortOrderNumber = LeaderboardSortOrderDescending
	default:
		l.ArgError(3, "expects sort order to be 'asc' or 'desc'")
		return 0
	}

	operator := l.OptString(4, "best")
	var operatorNumber int
	switch operator {
	case "best":
		operatorNumber = LeaderboardOperatorBest
	case "set":
		operatorNumber = LeaderboardOperatorSet
	case "incr":
		operatorNumber = LeaderboardOperatorIncrement
	case "decr":
		operatorNumber = LeaderboardOperatorDecrement
	default:
		l.ArgError(4, "expects sort order to be 'best', 'set', 'decr' or 'incr'")
		return 0
	}

	duration := l.OptInt(5, 0)
	if duration <= 0 {
		l.ArgError(5, "duration must be > 0")
		return 0
	}

	resetSchedule := l.OptString(6, "")
	if resetSchedule != "" {
		if _, err := cronexpr.Parse(resetSchedule); err != nil {
			l.ArgError(6, "expects reset schedule to be a valid CRON expression")
			return 0
		}
	}

	metadata := l.OptTable(7, nil)
	metadataStr := "{}"
	if metadata != nil {
		metadataMap := RuntimeLuaConvertLuaTable(metadata)
		metadataBytes, err := json.Marshal(metadataMap)
		if err != nil {
			l.RaiseError("error encoding metadata: %v", err.Error())
			return 0
		}
		metadataStr = string(metadataBytes)
	}

	title := l.OptString(8, "")
	description := l.OptString(9, "")
	category := l.OptInt(10, 0)
	if category < 0 || category >= 128 {
		l.ArgError(10, "category must be 0-127")
		return 0
	}
	startTime := l.OptInt(11, 0)
	if startTime < 0 {
		l.ArgError(11, "startTime must be >= 0.")
		return 0
	}
	endTime := l.OptInt(12, 0)
	if endTime != 0 && endTime <= startTime {
		l.ArgError(12, "endTime must be > startTime. Use 0 to indicate a tournament that never ends.")
		return 0
	}
	maxSize := l.OptInt(13, 0)
	if maxSize < 0 {
		l.ArgError(13, "maxSize must be >= 0")
		return 0
	}
	maxNumScore := l.OptInt(14, 0)
	if maxNumScore < 0 {
		l.ArgError(14, "maxNumScore must be >= 0")
		return 0
	}
	joinRequired := l.OptBool(15, false)

	if err := TournamentCreate(l.Context(), n.logger, n.leaderboardCache, n.leaderboardScheduler, id, authoritative, sortOrderNumber, operatorNumber, resetSchedule, metadataStr, title, description, category, startTime, endTime, duration, maxSize, maxNumScore, joinRequired); err != nil {
		l.RaiseError("error creating tournament: %v", err.Error())
	}
	return 0
}

// @group tournaments
// @summary Delete a tournament and all records that belong to it.
// @param id(type=string) The unique identifier for the tournament to delete.
// @return error(error) An optional error value if an error occurred.
func (n *RuntimeLuaNakamaModule) tournamentDelete(l *lua.LState) int {
	id := l.CheckString(1)
	if id == "" {
		l.ArgError(1, "expects a tournament ID string")
		return 0
	}

	if err := TournamentDelete(l.Context(), n.leaderboardCache, n.rankCache, n.leaderboardScheduler, id); err != nil {
		l.RaiseError("error deleting tournament: %v", err.Error())
	}
	return 0
}

// @group tournaments
// @summary Add additional score attempts to the owner's tournament record. This overrides the max number of score attempts allowed in the tournament for this specific owner.
// @param id(type=string) The unique identifier for the tournament to update.
// @param owner(type=string) The owner of the records to increment the count for.
// @param count(type=number) The number of attempt counts to increment. Can be negative to decrease count.
// @return error(error) An optional error value if an error occurred.
func (n *RuntimeLuaNakamaModule) tournamentAddAttempt(l *lua.LState) int {
	id := l.CheckString(1)
	if id == "" {
		l.ArgError(1, "expects a tournament ID string")
		return 0
	}

	owner := l.CheckString(2)
	if owner == "" {
		l.ArgError(2, "expects an owner ID string")
		return 0
	} else if _, err := uuid.FromString(owner); err != nil {
		l.ArgError(2, "expects owner ID to be a valid identifier")
		return 0
	}

	count := l.CheckInt(3)
	if count == 0 {
		l.ArgError(3, "expects an attempt count number != 0")
		return 0
	}

	if err := TournamentAddAttempt(l.Context(), n.logger, n.db, n.leaderboardCache, id, owner, count); err != nil {
		l.RaiseError("error adding tournament attempts: %v", err.Error())
	}
	return 0
}

// @group tournaments
// @summary A tournament may need to be joined before the owner can submit scores. This operation is idempotent and will always succeed for the owner even if they have already joined the tournament.
// @param id(type=string) The unique identifier for the tournament to join.
// @param userId(type=string) The owner of the record.
// @param username(type=string) The username of the record owner.
// @return error(error) An optional error value if an error occurred.
func (n *RuntimeLuaNakamaModule) tournamentJoin(l *lua.LState) int {
	id := l.CheckString(1)
	if id == "" {
		l.ArgError(1, "expects a tournament ID string")
		return 0
	}

	userID := l.CheckString(2)
	if userID == "" {
		l.ArgError(2, "expects a user ID string")
		return 0
	} else if _, err := uuid.FromString(userID); err != nil {
		l.ArgError(2, "expects user ID to be a valid identifier")
		return 0
	}

	username := l.CheckString(3)
	if username == "" {
		l.ArgError(3, "expects a username string")
		return 0
	}

	if err := TournamentJoin(l.Context(), n.logger, n.db, n.leaderboardCache, userID, username, id); err != nil {
		l.RaiseError("error joining tournament: %v", err.Error())
	}
	return 0
}

// @group tournaments
// @summary Fetch one or more tournaments by ID.
// @param ids(type=table) The table of tournament ids.
// @return tournamentIDs(table) List of tournament records.
// @return error(error) An optional error value if an error occurred.
func (n *RuntimeLuaNakamaModule) tournamentsGetId(l *lua.LState) int {
	// Input table validation.
	input := l.OptTable(1, nil)
	if input == nil {
		l.ArgError(1, "invalid tournament id list")
		return 0
	}
	if input.Len() == 0 {
		l.Push(l.CreateTable(0, 0))
		return 1
	}
	tournamentIDs, ok := RuntimeLuaConvertLuaValue(input).([]interface{})
	if !ok {
		l.ArgError(1, "invalid tournament id data")
		return 0
	}
	if len(tournamentIDs) == 0 {
		l.Push(l.CreateTable(0, 0))
		return 1
	}

	// Input individual ID validation.
	tournamentIDStrings := make([]string, 0, len(tournamentIDs))
	for _, id := range tournamentIDs {
		if ids, ok := id.(string); !ok || ids == "" {
			l.ArgError(1, "each tournament id must be a string")
			return 0
		} else {
			tournamentIDStrings = append(tournamentIDStrings, ids)
		}
	}

	// Get the tournaments.
	list, err := TournamentsGet(l.Context(), n.logger, n.db, tournamentIDStrings)
	if err != nil {
		l.RaiseError(fmt.Sprintf("failed to get tournaments: %s", err.Error()))
		return 0
	}

	tournaments := l.CreateTable(len(list), 0)
	for i, t := range list {
		tt, err := tournamentToLuaTable(l, t)
		if err != nil {
			l.RaiseError(err.Error())
			return 0
		}

		tournaments.RawSetInt(i+1, tt)
	}
	l.Push(tournaments)

	return 1
}

func tournamentToLuaTable(l *lua.LState, tournament *api.Tournament) (*lua.LTable, error) {
	tt := l.CreateTable(0, 18)

	tt.RawSetString("id", lua.LString(tournament.Id))
	tt.RawSetString("title", lua.LString(tournament.Title))
	tt.RawSetString("description", lua.LString(tournament.Description))
	tt.RawSetString("category", lua.LNumber(tournament.Category))
	tt.RawSetString("sort_order", lua.LString(strconv.FormatUint(uint64(tournament.SortOrder), 10)))
	tt.RawSetString("size", lua.LNumber(tournament.Size))
	tt.RawSetString("max_size", lua.LNumber(tournament.MaxSize))
	tt.RawSetString("max_num_score", lua.LNumber(tournament.MaxNumScore))
	tt.RawSetString("duration", lua.LNumber(tournament.Duration))
	tt.RawSetString("start_active", lua.LNumber(tournament.StartActive))
	tt.RawSetString("end_active", lua.LNumber(tournament.EndActive))
	tt.RawSetString("can_enter", lua.LBool(tournament.CanEnter))
	if tournament.NextReset != 0 {
		tt.RawSetString("next_reset", lua.LNumber(tournament.NextReset))
	} else {
		tt.RawSetString("next_reset", lua.LNil)
	}
	if tournament.PrevReset != 0 {
		tt.RawSetString("prev_reset", lua.LNumber(tournament.PrevReset))
	} else {
		tt.RawSetString("prev_reset", lua.LNil)
	}
	metadataMap := make(map[string]interface{})
	err := json.Unmarshal([]byte(tournament.Metadata), &metadataMap)
	if err != nil {
		return nil, fmt.Errorf("failed to convert metadata to json: %s", err.Error())
	}
	metadataTable := RuntimeLuaConvertMap(l, metadataMap)
	tt.RawSetString("metadata", metadataTable)
	tt.RawSetString("create_time", lua.LNumber(tournament.CreateTime.Seconds))
	tt.RawSetString("start_time", lua.LNumber(tournament.StartTime.Seconds))
	if tournament.EndTime == nil {
		tt.RawSetString("end_time", lua.LNil)
	} else {
		tt.RawSetString("end_time", lua.LNumber(tournament.EndTime.Seconds))
	}
	tt.RawSetString("operator", lua.LString(strings.ToLower(tournament.Operator.String())))

	return tt, err
}

// @group tournaments
// @summary List records on the specified tournament, optionally filtering to only a subset of records by their owners. Records will be listed in the preconfigured tournament sort order.
// @param tournamentId(type=string) The ID of the tournament to list records for.
// @param ownerIds(type=OptTable, optional=true) List of owner IDs to filter results by.
// @param limit(type=number) Return only the required number of tournament records denoted by this limit value. Max is 10000.
// @param cursor(type=OptString, optional=true) Cursor to paginate to the next result set. If this is empty/null there are no further results.
// @param overrideExpiry(type=OptNumber, optional=true, default=0) Records with expiry in the past are not returned unless within this defined limit. Must be equal or greater than 0.
// @return records(table) A page of tournament records.
// @return ownerRecords(table) A list of owner tournament records (empty if the owners input parameter is not set).
// @return prevCursor(string) An optional previous page cursor that can be used to retrieve the previous page of records (if any).
// @return nextCursor(string) An optional next page cursor that can be used to retrieve the next page of records (if any).
// @return error(error) An optional error value if an error occurred.
func (n *RuntimeLuaNakamaModule) tournamentRecordsList(l *lua.LState) int {
	id := l.CheckString(1)
	if id == "" {
		l.ArgError(1, "expects a tournament ID string")
		return 0
	}

	var ownerIds []string
	owners := l.OptTable(2, nil)
	if owners != nil {
		size := owners.Len()
		if size == 0 {
			l.Push(l.CreateTable(0, 0))
			return 1
		}

		ownerIds = make([]string, 0, size)
		conversionError := false
		owners.ForEach(func(k, v lua.LValue) {
			if conversionError {
				return
			}

			if v.Type() != lua.LTString {
				conversionError = true
				l.ArgError(2, "expects each owner ID to be string")
				return
			}
			s := v.String()
			if _, err := uuid.FromString(s); err != nil {
				conversionError = true
				l.ArgError(2, "expects each owner ID to be a valid identifier")
				return
			}
			ownerIds = append(ownerIds, s)
		})
		if conversionError {
			return 0
		}
	}

	limitNumber := l.OptInt(3, 0)
	if limitNumber < 0 || limitNumber > 10000 {
		l.ArgError(3, "expects limit to be 0-10000")
		return 0
	}
	var limit *wrapperspb.Int32Value
	if limitNumber != 0 {
		limit = &wrapperspb.Int32Value{Value: int32(limitNumber)}
	}

	cursor := l.OptString(4, "")
	overrideExpiry := l.OptInt64(5, 0)

	records, err := TournamentRecordsList(l.Context(), n.logger, n.db, n.leaderboardCache, n.rankCache, id, ownerIds, limit, cursor, overrideExpiry)
	if err != nil {
		l.RaiseError("error listing tournament records: %v", err.Error())
		return 0
	}

	return leaderboardRecordsToLua(l, records.Records, records.OwnerRecords, records.PrevCursor, records.NextCursor)
}

func leaderboardRecordsToLua(l *lua.LState, records []*api.LeaderboardRecord, ownerRecords []*api.LeaderboardRecord, prevCursor, nextCursor string) int {
	recordsTable := l.CreateTable(len(records), 0)
	for i, record := range records {
		recordTable, err := recordToLuaTable(l, record)
		if err != nil {
			l.RaiseError(err.Error())
			return 0
		}

		recordsTable.RawSetInt(i+1, recordTable)
	}

	ownerRecordsTable := l.CreateTable(len(ownerRecords), 0)
	for i, record := range ownerRecords {
		recordTable, err := recordToLuaTable(l, record)
		if err != nil {
			l.RaiseError(err.Error())
			return 0
		}

		ownerRecordsTable.RawSetInt(i+1, recordTable)
	}

	l.Push(recordsTable)
	l.Push(ownerRecordsTable)
	if nextCursor != "" {
		l.Push(lua.LString(nextCursor))
	} else {
		l.Push(lua.LNil)
	}
	if prevCursor != "" {
		l.Push(lua.LString(prevCursor))
	} else {
		l.Push(lua.LNil)
	}

	return 4
}

func recordToLuaTable(l *lua.LState, record *api.LeaderboardRecord) (*lua.LTable, error) {
	recordTable := l.CreateTable(0, 12)
	recordTable.RawSetString("leaderboard_id", lua.LString(record.LeaderboardId))
	recordTable.RawSetString("owner_id", lua.LString(record.OwnerId))
	if record.Username != nil {
		recordTable.RawSetString("username", lua.LString(record.Username.Value))
	} else {
		recordTable.RawSetString("username", lua.LNil)
	}
	recordTable.RawSetString("score", lua.LNumber(record.Score))
	recordTable.RawSetString("subscore", lua.LNumber(record.Subscore))
	recordTable.RawSetString("num_score", lua.LNumber(record.NumScore))
	recordTable.RawSetString("max_num_score", lua.LNumber(record.MaxNumScore))

	metadataMap := make(map[string]interface{})
	err := json.Unmarshal([]byte(record.Metadata), &metadataMap)
	if err != nil {
		return nil, fmt.Errorf("failed to convert metadata to json: %s", err.Error())
	}
	metadataTable := RuntimeLuaConvertMap(l, metadataMap)
	recordTable.RawSetString("metadata", metadataTable)

	recordTable.RawSetString("create_time", lua.LNumber(record.CreateTime.Seconds))
	recordTable.RawSetString("update_time", lua.LNumber(record.UpdateTime.Seconds))
	if record.ExpiryTime != nil {
		recordTable.RawSetString("expiry_time", lua.LNumber(record.ExpiryTime.Seconds))
	} else {
		recordTable.RawSetString("expiry_time", lua.LNil)
	}

	recordTable.RawSetString("rank", lua.LNumber(record.Rank))

	return recordTable, nil
}

// @group tournaments
// @summary Find tournaments which have been created on the server. Tournaments can be filtered with categories and via start and end times.
// @param categoryStart(type=number) Filter tournament with categories greater or equal than this value.
// @param categoryEnd(type=number) Filter tournament with categories equal or less than this value.
// @param startTime(type=OptNumber, optional=true) Filter tournament with that start after this time.
// @param endTime(type=OptNumber, optional=true) Filter tournament with that end before this time.
// @param limit(type=OptNumber, optional=true, default=10) Return only the required number of tournament denoted by this limit value.
// @param cursor(type=OptString, optional=true) Cursor to paginate to the next result set. If this is empty/null there are no further results.
// @return tournamentList(table) A list of tournament results and possibly a cursor.
// @return error(error) An optional error value if an error occurred.
func (n *RuntimeLuaNakamaModule) tournamentList(l *lua.LState) int {
	categoryStart := l.OptInt(1, 0)
	if categoryStart < 0 || categoryStart >= 128 {
		l.ArgError(1, "categoryStart must be 0-127")
		return 0
	}
	categoryEnd := l.OptInt(2, 0)
	if categoryEnd < 0 || categoryEnd >= 128 {
		l.ArgError(2, "categoryEnd must be 0-127")
		return 0
	}
	if categoryStart > categoryEnd {
		l.ArgError(2, "categoryEnd must be >= categoryStart")
		return 0
	}
	startTime := l.OptInt(3, 0)
	if startTime < 0 {
		l.ArgError(3, "startTime must be >= 0")
		return 0
	}
	endTime := l.OptInt(4, 0)
	if endTime < 0 {
		l.ArgError(4, "endTime must be >= 0")
		return 0
	}
	if startTime > endTime {
		l.ArgError(4, "endTime must be >= startTime")
		return 0
	}

	limit := l.OptInt(5, 10)
	if limit < 1 || limit > 100 {
		l.ArgError(5, "limit must be 1-100")
		return 0
	}

	var cursor *TournamentListCursor
	cursorStr := l.OptString(6, "")
	if cursorStr != "" {
		cb, err := base64.StdEncoding.DecodeString(cursorStr)
		if err != nil {
			l.ArgError(6, "expects cursor to be valid when provided")
			return 0
		}
		cursor = &TournamentListCursor{}
		if err := gob.NewDecoder(bytes.NewReader(cb)).Decode(cursor); err != nil {
			l.ArgError(6, "expects cursor to be valid when provided")
			return 0
		}
	}

	list, err := TournamentList(l.Context(), n.logger, n.db, n.leaderboardCache, categoryStart, categoryEnd, startTime, endTime, limit, cursor)
	if err != nil {
		l.RaiseError("error listing tournaments: %v", err.Error())
		return 0
	}

	tournaments := l.CreateTable(len(list.Tournaments), 0)
	for i, t := range list.Tournaments {
		tt, err := tournamentToLuaTable(l, t)
		if err != nil {
			l.RaiseError(err.Error())
			return 0
		}

		tournaments.RawSetInt(i+1, tt)
	}
	l.Push(tournaments)

	if list.Cursor == "" {
		l.Push(lua.LNil)
	} else {
		l.Push(lua.LString(list.Cursor))
	}

	return 2
}

// @group tournaments
// @summary Submit a score and optional subscore to a tournament leaderboard. If the tournament has been configured with join required this will fail unless the owner has already joined the tournament.
// @param id(type=string) The unique identifier for the tournament leaderboard to submit to.
// @param owner(type=string) The owner of this score submission.
// @param username(type=OptString, optional=true) The owner username of this score submission, if it's a user.
// @param score(type=OptNumber, optional=true, default=0) The score to submit.
// @param subscore(type=OptNumber, optional=true, default=0) A secondary subscore parameter for the submission.
// @return metadata(table) The metadata you want associated to this submission. Some good examples are weather conditions for a racing game.
// @return result(table) The newly created leaderboard record.
// @return error(error) An optional error value if an error occurred.
func (n *RuntimeLuaNakamaModule) tournamentRecordWrite(l *lua.LState) int {
	id := l.CheckString(1)
	if id == "" {
		l.ArgError(1, "expects a tournament ID string")
		return 0
	}

	userID, err := uuid.FromString(l.CheckString(2))
	if err != nil {
		l.ArgError(2, "expects user ID to be a valid identifier")
		return 0
	}

	username := l.OptString(3, "")

	score := l.OptInt64(4, 0)
	subscore := l.OptInt64(5, 0)

	metadata := l.OptTable(6, nil)
	metadataStr := ""
	if metadata != nil {
		metadataMap := RuntimeLuaConvertLuaTable(metadata)
		metadataBytes, err := json.Marshal(metadataMap)
		if err != nil {
			l.RaiseError("error encoding metadata: %v", err.Error())
			return 0
		}
		metadataStr = string(metadataBytes)
	}

	overrideOperatorString := l.OptString(7, api.Operator_NO_OVERRIDE.String())
	overrideOperator := int32(api.Operator_NO_OVERRIDE)
	var ok bool
	if overrideOperator, ok = api.Operator_value[strings.ToUpper(overrideOperatorString)]; !ok {
		l.ArgError(7, ErrInvalidOperator.Error())
		return 0
	}

	record, err := TournamentRecordWrite(l.Context(), n.logger, n.db, n.leaderboardCache, n.rankCache, uuid.Nil, id, userID, username, score, subscore, metadataStr, api.Operator(overrideOperator))
	if err != nil {
		l.RaiseError("error writing tournament record: %v", err.Error())
		return 0
	}

	recordTable, err := recordToLuaTable(l, record)
	if err != nil {
		l.RaiseError(err.Error())
		return 0
	}

	l.Push(recordTable)
	return 1
}

// @group tournaments
// @summary Fetch the list of tournament records around the owner.
// @param id(type=string) The ID of the tournament to list records for.
// @param ownerId(type=string) The owner ID around which to show records.
// @param limit(type=OptNumber, optional=true, default=10) Return only the required number of tournament records denoted by this limit value. Between 1-100.
// @param expiry(type=OptNumber, optional=true, default=0) Time since epoch in seconds. Must be greater than 0.
// @return tournamentRecordsHaystack(table) A list of tournament records.
// @return error(error) An optional error value if an error occurred.
func (n *RuntimeLuaNakamaModule) tournamentRecordsHaystack(l *lua.LState) int {
	id := l.CheckString(1)
	if id == "" {
		l.ArgError(1, "expects a tournament ID string")
		return 0
	}

	userID, err := uuid.FromString(l.CheckString(2))
	if err != nil {
		l.ArgError(2, "expects user ID to be a valid identifier")
		return 0
	}

	limit := l.OptInt(3, 10)
	if limit < 1 || limit > 100 {
		l.ArgError(3, "limit must be 1-100")
		return 0
	}

	expiry := l.OptInt(4, 0)
	if expiry < 0 {
		l.ArgError(4, "expiry should be time since epoch in seconds and has to be a positive integer")
		return 0
	}

	records, err := TournamentRecordsHaystack(l.Context(), n.logger, n.db, n.leaderboardCache, n.rankCache, id, userID, limit, int64(expiry))
	if err != nil {
		l.RaiseError("error listing tournament records haystack: %v", err.Error())
		return 0
	}

	recordsTable := l.CreateTable(len(records), 0)
	for i, record := range records {
		recordTable, err := recordToLuaTable(l, record)
		if err != nil {
			l.RaiseError(err.Error())
			return 0
		}

		recordsTable.RawSetInt(i+1, recordTable)
	}
	l.Push(recordsTable)

	return 1
}

// @group groups
// @summary Fetch one or more groups by their ID.
// @param groupIds(type=table) A list of strings of the IDs for the groups to get.
// @return getGroups(table) A table of groups with their fields.
// @return error(error) An optional error value if an error occurred.
func (n *RuntimeLuaNakamaModule) groupsGetId(l *lua.LState) int {
	// Input table validation.
	input := l.OptTable(1, nil)
	if input == nil {
		l.ArgError(1, "invalid group id list")
		return 0
	}
	if input.Len() == 0 {
		l.Push(l.CreateTable(0, 0))
		return 1
	}
	groupIDs, ok := RuntimeLuaConvertLuaValue(input).([]interface{})
	if !ok {
		l.ArgError(1, "invalid group id data")
		return 0
	}
	if len(groupIDs) == 0 {
		l.Push(l.CreateTable(0, 0))
		return 1
	}

	// Input individual ID validation.
	groupIDStrings := make([]string, 0, len(groupIDs))
	for _, id := range groupIDs {
		if ids, ok := id.(string); !ok || ids == "" {
			l.ArgError(1, "each group id must be a string")
			return 0
		} else if _, err := uuid.FromString(ids); err != nil {
			l.ArgError(1, "each group id must be a valid id string")
			return 0
		} else {
			groupIDStrings = append(groupIDStrings, ids)
		}
	}

	// Get the groups.
	groups, err := GetGroups(l.Context(), n.logger, n.db, groupIDStrings)
	if err != nil {
		l.RaiseError(fmt.Sprintf("failed to get groups: %s", err.Error()))
		return 0
	}

	groupsTable := l.CreateTable(len(groups), 0)
	for i, g := range groups {
		gt := l.CreateTable(0, 12)
		gt.RawSetString("id", lua.LString(g.Id))
		gt.RawSetString("creator_id", lua.LString(g.CreatorId))
		gt.RawSetString("name", lua.LString(g.Name))
		gt.RawSetString("description", lua.LString(g.Description))
		gt.RawSetString("avatar_url", lua.LString(g.AvatarUrl))
		gt.RawSetString("lang_tag", lua.LString(g.LangTag))
		gt.RawSetString("open", lua.LBool(g.Open.Value))
		gt.RawSetString("edge_count", lua.LNumber(g.EdgeCount))
		gt.RawSetString("max_count", lua.LNumber(g.MaxCount))
		gt.RawSetString("create_time", lua.LNumber(g.CreateTime.Seconds))
		gt.RawSetString("update_time", lua.LNumber(g.UpdateTime.Seconds))

		metadataMap := make(map[string]interface{})
		err = json.Unmarshal([]byte(g.Metadata), &metadataMap)
		if err != nil {
			l.RaiseError(fmt.Sprintf("failed to convert metadata to json: %s", err.Error()))
			return 0
		}
		metadataTable := RuntimeLuaConvertMap(l, metadataMap)
		gt.RawSetString("metadata", metadataTable)

		groupsTable.RawSetInt(i+1, gt)
	}

	l.Push(groupsTable)
	return 1
}

// @group groups
// @summary Setup a group with various configuration settings. The group will be created if they don't exist or fail if the group name is taken.
// @param userId(type=string) Mandatory. The user ID to be associated as the group superadmin.
// @param name(type=string) Mandatory. Group name, must be unique.
// @param creatorId(type=OptString, optional=true) The user ID to be associated as creator. If not set or nil/null, system user will be set.
// @param langTag(type=OptString, optional=true, default="en") Group language.
// @param description(type=OptString, optional=true) Group description, can be left empty as nil/null.
// @param avatarUrl(type=OptString, optional=true) URL to the group avatar, can be left empty as nil/null.
// @param open(type=OptBool, optional=true, default=false) Whether the group is for anyone to join, or members will need to send invitations to join.
// @param metadata(type=OptTable, optional=true) Custom information to store for this group. Can be left empty as nil/null.
// @param maxCount(type=OptNumber, optional=true, default=100) Maximum number of members to have in the group.
// @return createGroup(string) The ID of the newly created group.
// @return error(error) An optional error value if an error occurred.
func (n *RuntimeLuaNakamaModule) groupCreate(l *lua.LState) int {
	userID, err := uuid.FromString(l.CheckString(1))
	if err != nil {
		l.ArgError(1, "expects user ID to be a valid identifier")
		return 0
	}

	name := l.CheckString(2)
	if name == "" {
		l.ArgError(2, "expects group name not be empty")
		return 0
	}

	creatorID, err := uuid.FromString(l.OptString(3, uuid.Nil.String()))
	if err != nil {
		l.ArgError(3, "expects owner ID to be a valid identifier")
		return 0
	}

	lang := l.OptString(4, "")
	desc := l.OptString(5, "")
	avatarURL := l.OptString(6, "")
	open := l.OptBool(7, false)
	metadata := l.OptTable(8, nil)
	metadataStr := ""
	if metadata != nil {
		metadataMap := RuntimeLuaConvertLuaTable(metadata)
		metadataBytes, err := json.Marshal(metadataMap)
		if err != nil {
			l.RaiseError("error encoding metadata: %v", err.Error())
			return 0
		}
		metadataStr = string(metadataBytes)
	}
	maxCount := l.OptInt(9, 100)
	if maxCount < 1 {
		l.ArgError(9, "expects max_count to be >= 1")
		return 0
	}

	group, err := CreateGroup(l.Context(), n.logger, n.db, userID, creatorID, name, lang, desc, avatarURL, metadataStr, open, maxCount)
	if err != nil {
		l.RaiseError("error while trying to create group: %v", err.Error())
		return 0
	}

	if group == nil {
		l.RaiseError("did not create group as a group already exists with the same name")
		return 0
	}

	groupTable := l.CreateTable(0, 12)
	groupTable.RawSetString("id", lua.LString(group.Id))
	groupTable.RawSetString("creator_id", lua.LString(group.CreatorId))
	groupTable.RawSetString("name", lua.LString(group.Name))
	groupTable.RawSetString("description", lua.LString(group.Description))
	groupTable.RawSetString("avatar_url", lua.LString(group.AvatarUrl))
	groupTable.RawSetString("lang_tag", lua.LString(group.LangTag))

	metadataMap := make(map[string]interface{})
	err = json.Unmarshal([]byte(group.Metadata), &metadataMap)
	if err != nil {
		l.RaiseError(fmt.Sprintf("failed to convert metadata to json: %s", err.Error()))
		return 0
	}
	metadataTable := RuntimeLuaConvertMap(l, metadataMap)
	groupTable.RawSetString("metadata", metadataTable)
	groupTable.RawSetString("open", lua.LBool(group.Open.Value))
	groupTable.RawSetString("edge_count", lua.LNumber(group.EdgeCount))
	groupTable.RawSetString("max_count", lua.LNumber(group.MaxCount))
	groupTable.RawSetString("create_time", lua.LNumber(group.CreateTime.Seconds))
	groupTable.RawSetString("update_time", lua.LNumber(group.UpdateTime.Seconds))

	l.Push(groupTable)
	return 1
}

// @group groups
// @summary Update a group with various configuration settings. The group which is updated can change some or all of its fields.
// @param groupId(type=string) The ID of the group to update.
// @param userId(type=string, optional=true) User ID calling the update operation for permission checking. Set as nil to enact the changes as the system user.
// @param name(type=string, optional=true) Group name, can be empty if not changed.
// @param creatorId(type=OptString, optional=true) The user ID to be associated as creator. Can be empty if not changed.
// @param langTag(type=OptString, optional=true) Group language. Empty if not updated.
// @param description(type=OptString, optional=true) Group description, can be left empty if not updated.
// @param avatarUrl(type=OptString, optional=true) URL to the group avatar, can be left empty if not updated.
// @param open(type=OptBool, optional=true) Whether the group is for anyone to join or not.
// @param metadata(type=OptTable, optional=true) Custom information to store for this group. Use nil if field is not being updated.
// @param maxCount(type=OptNumber, optional=true) Maximum number of members to have in the group. Use 0, nil/null if field is not being updated.
// @return error(error) An optional error value if an error occurred.
func (n *RuntimeLuaNakamaModule) groupUpdate(l *lua.LState) int {
	groupID, err := uuid.FromString(l.CheckString(1))
	if err != nil {
		l.ArgError(1, "expects group ID to be a valid identifier")
		return 0
	}

	userID, err := uuid.FromString(l.OptString(2, uuid.Nil.String()))
	if err != nil {
		l.ArgError(1, "expects user ID to be a valid identifier")
		return 0
	}

	nameStr := l.OptString(3, "")
	var name *wrapperspb.StringValue
	if nameStr != "" {
		name = &wrapperspb.StringValue{Value: nameStr}
	}

	creatorIDStr := l.OptString(4, "")
	creatorID := uuid.Nil
	if creatorIDStr != "" {
		var err error
		creatorID, err = uuid.FromString(creatorIDStr)
		if err != nil {
			l.ArgError(3, "expects creator ID to be a valid identifier")
			return 0
		}
	}

	langStr := l.OptString(5, "")
	var lang *wrapperspb.StringValue
	if langStr != "" {
		lang = &wrapperspb.StringValue{Value: langStr}
	}

	descStr := l.OptString(6, "")
	var desc *wrapperspb.StringValue
	if descStr != "" {
		desc = &wrapperspb.StringValue{Value: descStr}
	}

	avatarURLStr := l.OptString(7, "")
	var avatarURL *wrapperspb.StringValue
	if avatarURLStr != "" {
		avatarURL = &wrapperspb.StringValue{Value: avatarURLStr}
	}

	openV := l.Get(8)
	var open *wrapperspb.BoolValue
	if openV != lua.LNil {
		open = &wrapperspb.BoolValue{Value: l.OptBool(8, false)}
	}

	metadataTable := l.OptTable(9, nil)
	var metadata *wrapperspb.StringValue
	if metadataTable != nil {
		metadataMap := RuntimeLuaConvertLuaTable(metadataTable)
		metadataBytes, err := json.Marshal(metadataMap)
		if err != nil {
			l.RaiseError("error encoding metadata: %v", err.Error())
			return 0
		}
		metadata = &wrapperspb.StringValue{Value: string(metadataBytes)}
	}

	maxCountInt := l.OptInt(10, 0)
	maxCount := 0
	if maxCountInt > 0 && maxCountInt <= 100 {
		maxCount = maxCountInt
	}

	if err = UpdateGroup(l.Context(), n.logger, n.db, groupID, userID, creatorID, name, lang, desc, avatarURL, metadata, open, maxCount); err != nil {
		l.RaiseError("error while trying to update group: %v", err.Error())
		return 0
	}

	return 0
}

// @group groups
// @summary Delete a group.
// @param groupId(type=string) The ID of the group to delete.
// @return error(error) An optional error value if an error occurred.
func (n *RuntimeLuaNakamaModule) groupDelete(l *lua.LState) int {
	groupID, err := uuid.FromString(l.CheckString(1))
	if err != nil {
		l.ArgError(1, "expects group ID to be a valid identifier")
		return 0
	}

	if err = DeleteGroup(l.Context(), n.logger, n.db, groupID, uuid.Nil); err != nil {
		l.RaiseError("error while trying to delete group: %v", err.Error())
		return 0
	}

	return 0
}

// @group groups
// @summary Join a group for a particular user.
// @param groupId(type=string) The ID of the group to join.
// @param userId(type=string) The user ID to add to this group.
// @param username(type=string) The username of the user to add to this group.
// @return error(error) An optional error value if an error occurred.
func (n *RuntimeLuaNakamaModule) groupUserJoin(l *lua.LState) int {
	groupID, err := uuid.FromString(l.CheckString(1))
	if err != nil {
		l.ArgError(1, "expects group ID to be a valid identifier")
		return 0
	}

	userID, err := uuid.FromString(l.CheckString(2))
	if err != nil {
		l.ArgError(2, "expects user ID to be a valid identifier")
		return 0
	}

	username := l.CheckString(3)
	if username == "" {
		l.ArgError(3, "expects username string")
		return 0
	}

	if err := JoinGroup(l.Context(), n.logger, n.db, n.router, groupID, userID, username); err != nil {
		l.RaiseError("error while trying to join a group: %v", err.Error())
		return 0
	}
	return 0
}

// @group groups
// @summary Leave a group for a particular user.
// @param groupId(type=string) The ID of the group to leave.
// @param userId(type=string) The user ID to remove from this group.
// @param username(type=string) The username of the user to remove from this group.
// @return error(error) An optional error value if an error occurred.
func (n *RuntimeLuaNakamaModule) groupUserLeave(l *lua.LState) int {
	groupID, err := uuid.FromString(l.CheckString(1))
	if err != nil {
		l.ArgError(1, "expects group ID to be a valid identifier")
		return 0
	}

	userID, err := uuid.FromString(l.CheckString(2))
	if err != nil {
		l.ArgError(2, "expects user ID to be a valid identifier")
		return 0
	}

	username := l.CheckString(3)
	if username == "" {
		l.ArgError(3, "expects username string")
		return 0
	}

	if err := LeaveGroup(l.Context(), n.logger, n.db, n.router, groupID, userID, username); err != nil {
		l.RaiseError("error while trying to leave a group: %v", err.Error())
	}
	return 0
}

// @group groups
// @summary Add users to a group.
// @param groupId(type=string) The ID of the group to add users to.
// @param userIds(type=table) Table of user IDs to add to this group.
// @return error(error) An optional error value if an error occurred.
func (n *RuntimeLuaNakamaModule) groupUsersAdd(l *lua.LState) int {
	groupID, err := uuid.FromString(l.CheckString(1))
	if err != nil {
		l.ArgError(1, "expects group ID to be a valid identifier")
		return 0
	}

	users := l.CheckTable(2)
	if users == nil {
		l.ArgError(2, "expects user IDs to be a table")
		return 0
	}

	userIDs := make([]uuid.UUID, 0, users.Len())
	conversionError := false
	users.ForEach(func(k lua.LValue, v lua.LValue) {
		if v.Type() != lua.LTString {
			l.ArgError(2, "expects each user ID to be a string")
			conversionError = true
			return
		}
		userID, err := uuid.FromString(v.String())
		if err != nil {
			l.ArgError(2, "expects each user ID to be a valid identifier")
			conversionError = true
			return
		}
		if userID == uuid.Nil {
			l.ArgError(2, "cannot add the root user")
			conversionError = true
			return
		}
		userIDs = append(userIDs, userID)
	})
	if conversionError {
		return 0
	}

	if len(userIDs) == 0 {
		return 0
	}

	callerID := uuid.Nil
	callerIDStr := l.OptString(3, "")
	if callerIDStr != "" {
		callerID, err = uuid.FromString(callerIDStr)
		if err != nil {
			l.ArgError(1, "expects caller ID to be a valid identifier")
			return 0
		}
	}

	if err := AddGroupUsers(l.Context(), n.logger, n.db, n.router, callerID, groupID, userIDs); err != nil {
		l.RaiseError("error while trying to add users into a group: %v", err.Error())
	}
	return 0
}

<<<<<<< HEAD
// @group groups
=======
// @summary Ban users from a group.
// @param groupId(string) The ID of the group to ban users from.
// @param userIds(table) Table of user IDs to ban from this group.
// @return error(error) An optional error value if an error occurred.
func (n *RuntimeLuaNakamaModule) groupUsersBan(l *lua.LState) int {
	groupID, err := uuid.FromString(l.CheckString(1))
	if err != nil {
		l.ArgError(1, "expects group ID to be a valid identifier")
		return 0
	}

	users := l.CheckTable(2)
	if users == nil {
		l.ArgError(2, "expects user IDs to be a table")
		return 0
	}

	userIDs := make([]uuid.UUID, 0, users.Len())
	conversionError := false
	users.ForEach(func(k lua.LValue, v lua.LValue) {
		if v.Type() != lua.LTString {
			l.ArgError(2, "expects each user ID to be a string")
			conversionError = true
			return
		}
		userID, err := uuid.FromString(v.String())
		if err != nil {
			l.ArgError(2, "expects each user ID to be a valid identifier")
			conversionError = true
			return
		}
		if userID == uuid.Nil {
			l.ArgError(2, "cannot ban the root user")
			conversionError = true
			return
		}
		userIDs = append(userIDs, userID)
	})
	if conversionError {
		return 0
	}

	if len(userIDs) == 0 {
		return 0
	}

	callerID := uuid.Nil
	callerIDStr := l.OptString(3, "")
	if callerIDStr != "" {
		callerID, err = uuid.FromString(callerIDStr)
		if err != nil {
			l.ArgError(1, "expects caller ID to be a valid identifier")
			return 0
		}
	}

	if err := BanGroupUsers(l.Context(), n.logger, n.db, n.router, callerID, groupID, userIDs); err != nil {
		l.RaiseError("error while trying to add users into a group: %v", err.Error())
	}
	return 0
}

>>>>>>> 97bad932
// @summary Promote users in a group.
// @param groupId(type=string) The ID of the group whose members are being promoted.
// @param userIds(type=table) Table of user IDs to promote.
// @return error(error) An optional error value if an error occurred.
func (n *RuntimeLuaNakamaModule) groupUsersPromote(l *lua.LState) int {
	groupID, err := uuid.FromString(l.CheckString(1))
	if err != nil {
		l.ArgError(1, "expects group ID to be a valid identifier")
		return 0
	}

	users := l.CheckTable(2)
	if users == nil {
		l.ArgError(2, "expects user IDs to be a table")
		return 0
	}

	userIDs := make([]uuid.UUID, 0, users.Len())
	conversionError := false
	users.ForEach(func(k lua.LValue, v lua.LValue) {
		if v.Type() != lua.LTString {
			l.ArgError(2, "expects each user ID to be a string")
			conversionError = true
			return
		}
		userID, err := uuid.FromString(v.String())
		if err != nil {
			l.ArgError(2, "expects each user ID to be a valid identifier")
			conversionError = true
			return
		}
		if userID == uuid.Nil {
			l.ArgError(2, "cannot promote the root user")
			conversionError = true
			return
		}
		userIDs = append(userIDs, userID)
	})
	if conversionError {
		return 0
	}

	if len(userIDs) == 0 {
		return 0
	}

	callerID := uuid.Nil
	callerIDStr := l.OptString(3, "")
	if callerIDStr != "" {
		callerID, err = uuid.FromString(callerIDStr)
		if err != nil {
			l.ArgError(1, "expects caller ID to be a valid identifier")
			return 0
		}
	}

	if err := PromoteGroupUsers(l.Context(), n.logger, n.db, n.router, callerID, groupID, userIDs); err != nil {
		l.RaiseError("error while trying to promote users in a group: %v", err.Error())
	}
	return 0
}

// @group groups
// @summary Demote users in a group.
// @param groupId(type=string) The ID of the group whose members are being demoted.
// @param userIds(type=table) Table of user IDs to demote.
// @return error(error) An optional error value if an error occurred.
func (n *RuntimeLuaNakamaModule) groupUsersDemote(l *lua.LState) int {
	groupID, err := uuid.FromString(l.CheckString(1))
	if err != nil {
		l.ArgError(1, "expects group ID to be a valid identifier")
		return 0
	}

	users := l.CheckTable(2)
	if users == nil {
		l.ArgError(2, "expects user IDs to be a table")
		return 0
	}

	userIDs := make([]uuid.UUID, 0, users.Len())
	conversionError := false
	users.ForEach(func(k lua.LValue, v lua.LValue) {
		if v.Type() != lua.LTString {
			l.ArgError(2, "expects each user ID to be a string")
			conversionError = true
			return
		}
		userID, err := uuid.FromString(v.String())
		if err != nil {
			l.ArgError(2, "expects each user ID to be a valid identifier")
			conversionError = true
			return
		}
		if userID == uuid.Nil {
			l.ArgError(2, "cannot demote the root user")
			conversionError = true
			return
		}
		userIDs = append(userIDs, userID)
	})
	if conversionError {
		return 0
	}

	if len(userIDs) == 0 {
		return 0
	}

	callerID := uuid.Nil
	callerIDStr := l.OptString(3, "")
	if callerIDStr != "" {
		callerID, err = uuid.FromString(callerIDStr)
		if err != nil {
			l.ArgError(1, "expects caller ID to be a valid identifier")
			return 0
		}
	}

	if err := DemoteGroupUsers(l.Context(), n.logger, n.db, n.router, callerID, groupID, userIDs); err != nil {
		l.RaiseError("error while trying to demote users in a group: %v", err.Error())
	}
	return 0
}

// @group groups
// @summary Kick users from a group.
// @param groupId(type=string) The ID of the group to kick users from.
// @param userIds(type=table) Table of user IDs to kick.
// @return error(error) An optional error value if an error occurred.
func (n *RuntimeLuaNakamaModule) groupUsersKick(l *lua.LState) int {
	groupID, err := uuid.FromString(l.CheckString(1))
	if err != nil {
		l.ArgError(1, "expects group ID to be a valid identifier")
		return 0
	}

	users := l.CheckTable(2)
	if users == nil {
		l.ArgError(2, "expects user IDs to be a table")
		return 0
	}

	userIDs := make([]uuid.UUID, 0, users.Len())
	conversionError := false
	users.ForEach(func(k lua.LValue, v lua.LValue) {
		if v.Type() != lua.LTString {
			l.ArgError(2, "expects each user ID to be a string")
			conversionError = true
			return
		}
		userID, err := uuid.FromString(v.String())
		if err != nil {
			l.ArgError(2, "expects each user ID to be a valid identifier")
			conversionError = true
			return
		}
		if userID == uuid.Nil {
			l.ArgError(2, "cannot kick the root user")
			conversionError = true
			return
		}
		userIDs = append(userIDs, userID)
	})
	if conversionError {
		return 0
	}

	if len(userIDs) == 0 {
		return 0
	}

	callerID := uuid.Nil
	callerIDStr := l.OptString(3, "")
	if callerIDStr != "" {
		callerID, err = uuid.FromString(callerIDStr)
		if err != nil {
			l.ArgError(1, "expects caller ID to be a valid identifier")
			return 0
		}
	}

	if err := KickGroupUsers(l.Context(), n.logger, n.db, n.router, callerID, groupID, userIDs); err != nil {
		l.RaiseError("error while trying to kick users from a group: %v", err.Error())
	}
	return 0
}

// @group groups
// @summary Find groups based on the entered criteria.
// @param name(type=string) Search for groups that contain this value in their name.
// @param langTag(type=OptString, optional=true) Filter based upon the entered language tag.
// @param members(type=OptNumber) Search by number of group members.
// @param open(type=OptBool) Filter based on whether groups are Open or Closed.
// @param limit(type=OptNumber, optional=true, default=100) Return only the required number of groups denoted by this limit value.
// @param cursor(type=OptString, optional=true) Cursor to paginate to the next result set. If this is empty/null there are no further results.
// @return groups(table) A list of groups.
// @return cursor(string) An optional next page cursor that can be used to retrieve the next page of records (if any).
// @return error(error) An optional error value if an error occurred.
func (n *RuntimeLuaNakamaModule) groupsList(l *lua.LState) int {
	name := l.OptString(1, "")

	langTag := l.OptString(2, "")

	var open *bool
	if v := l.Get(3); v.Type() != lua.LTNil {
		if v.Type() != lua.LTBool {
			l.ArgError(2, "expects open true/false or nil")
			return 0
		}
		open = new(bool)
		*open = lua.LVAsBool(v)
	}

	edgeCount := l.OptInt(4, -1)

	limit := l.OptInt(5, 100)

	cursor := l.OptString(6, "")

	groups, err := ListGroups(l.Context(), n.logger, n.db, name, langTag, open, edgeCount, limit, cursor)
	if err != nil {
		l.RaiseError("error listing groups: %v", err.Error())
		return 0
	}

	groupUsers := l.CreateTable(len(groups.Groups), 0)
	for i, group := range groups.Groups {
		gt := l.CreateTable(0, 12)
		gt.RawSetString("id", lua.LString(group.Id))
		gt.RawSetString("creator_id", lua.LString(group.CreatorId))
		gt.RawSetString("name", lua.LString(group.Name))
		gt.RawSetString("description", lua.LString(group.Description))
		gt.RawSetString("avatar_url", lua.LString(group.AvatarUrl))
		gt.RawSetString("lang_tag", lua.LString(group.LangTag))
		gt.RawSetString("open", lua.LBool(group.Open.Value))
		gt.RawSetString("edge_count", lua.LNumber(group.EdgeCount))
		gt.RawSetString("max_count", lua.LNumber(group.MaxCount))
		gt.RawSetString("create_time", lua.LNumber(group.CreateTime.Seconds))
		gt.RawSetString("update_time", lua.LNumber(group.UpdateTime.Seconds))

		metadataMap := make(map[string]interface{})
		err = json.Unmarshal([]byte(group.Metadata), &metadataMap)
		if err != nil {
			l.RaiseError(fmt.Sprintf("failed to convert metadata to json: %s", err.Error()))
			return 0
		}
		metadataTable := RuntimeLuaConvertMap(l, metadataMap)
		gt.RawSetString("metadata", metadataTable)

		groupUsers.RawSetInt(i+1, gt)
	}

	l.Push(groupUsers)
	if groups.Cursor == "" {
		l.Push(lua.LNil)
	} else {
		l.Push(lua.LString(groups.Cursor))
	}
	return 2
}

// @group groups
// @summary List all members, admins and superadmins which belong to a group. This also list incoming join requests.
// @param groupId(type=string) The ID of the group to list members for.
// @return groupUsers(table) The user information for members, admins and superadmins for the group. Also users who sent a join request.
// @return error(error) An optional error value if an error occurred.
func (n *RuntimeLuaNakamaModule) groupUsersList(l *lua.LState) int {
	groupID, err := uuid.FromString(l.CheckString(1))
	if err != nil {
		l.ArgError(1, "expects group ID to be a valid identifier")
		return 0
	}

	limit := l.OptInt(2, 100)
	if limit < 1 || limit > 100 {
		l.ArgError(2, "expects limit to be 1-100")
		return 0
	}

	state := l.OptInt(3, -1)
	var stateWrapper *wrapperspb.Int32Value
	if state != -1 {
		if state < 0 || state > 4 {
			l.ArgError(3, "expects state to be 0-4")
			return 0
		}
		stateWrapper = &wrapperspb.Int32Value{Value: int32(state)}
	}

	cursor := l.OptString(4, "")

	res, err := ListGroupUsers(l.Context(), n.logger, n.db, n.tracker, groupID, limit, stateWrapper, cursor)
	if err != nil {
		l.RaiseError("error while trying to list users in a group: %v", err.Error())
		return 0
	}

	groupUsers := l.CreateTable(len(res.GroupUsers), 0)
	for i, ug := range res.GroupUsers {
		u := ug.User

		ut := l.CreateTable(0, 18)
		ut.RawSetString("user_id", lua.LString(u.Id))
		ut.RawSetString("username", lua.LString(u.Username))
		ut.RawSetString("display_name", lua.LString(u.DisplayName))
		ut.RawSetString("avatar_url", lua.LString(u.AvatarUrl))
		ut.RawSetString("lang_tag", lua.LString(u.LangTag))
		ut.RawSetString("location", lua.LString(u.Location))
		ut.RawSetString("timezone", lua.LString(u.Timezone))
		if u.AppleId != "" {
			ut.RawSetString("apple_id", lua.LString(u.AppleId))
		}
		if u.FacebookId != "" {
			ut.RawSetString("facebook_id", lua.LString(u.FacebookId))
		}
		if u.FacebookInstantGameId != "" {
			ut.RawSetString("facebook_instant_game_id", lua.LString(u.FacebookInstantGameId))
		}
		if u.GoogleId != "" {
			ut.RawSetString("google_id", lua.LString(u.GoogleId))
		}
		if u.GamecenterId != "" {
			ut.RawSetString("gamecenter_id", lua.LString(u.GamecenterId))
		}
		if u.SteamId != "" {
			ut.RawSetString("steam_id", lua.LString(u.SteamId))
		}
		ut.RawSetString("online", lua.LBool(u.Online))
		ut.RawSetString("edge_count", lua.LNumber(u.EdgeCount))
		ut.RawSetString("create_time", lua.LNumber(u.CreateTime.Seconds))
		ut.RawSetString("update_time", lua.LNumber(u.UpdateTime.Seconds))

		metadataMap := make(map[string]interface{})
		err = json.Unmarshal([]byte(u.Metadata), &metadataMap)
		if err != nil {
			l.RaiseError(fmt.Sprintf("failed to convert metadata to json: %s", err.Error()))
			return 0
		}
		metadataTable := RuntimeLuaConvertMap(l, metadataMap)
		ut.RawSetString("metadata", metadataTable)

		gt := l.CreateTable(0, 2)
		gt.RawSetString("user", ut)
		gt.RawSetString("state", lua.LNumber(ug.State.Value))

		groupUsers.RawSetInt(i+1, gt)
	}

	l.Push(groupUsers)
	if res.Cursor == "" {
		l.Push(lua.LNil)
	} else {
		l.Push(lua.LString(res.Cursor))
	}
	return 2
}

// @group groups
// @summary List all groups which a user belongs to and whether they've been accepted or if it's an invite.
// @param userId(type=string) The ID of the user to list groups for.
// @return userGroups(table) A table of groups with their fields.
// @return cursor(string) An optional next page cursor that can be used to retrieve the next page of records (if any).
// @return error(error) An optional error value if an error occurred.
func (n *RuntimeLuaNakamaModule) userGroupsList(l *lua.LState) int {
	userID, err := uuid.FromString(l.CheckString(1))
	if err != nil {
		l.ArgError(1, "expects user ID to be a valid identifier")
		return 0
	}

	limit := l.OptInt(2, 100)
	if limit < 1 || limit > 100 {
		l.ArgError(2, "expects limit to be 1-100")
		return 0
	}

	state := l.OptInt(3, -1)
	var stateWrapper *wrapperspb.Int32Value
	if state != -1 {
		if state < 0 || state > 4 {
			l.ArgError(3, "expects state to be 0-4")
			return 0
		}
		stateWrapper = &wrapperspb.Int32Value{Value: int32(state)}
	}

	cursor := l.OptString(4, "")

	res, err := ListUserGroups(l.Context(), n.logger, n.db, userID, limit, stateWrapper, cursor)
	if err != nil {
		l.RaiseError("error while trying to list groups for a user: %v", err.Error())
		return 0
	}

	userGroups := l.CreateTable(len(res.UserGroups), 0)
	for i, ug := range res.UserGroups {
		g := ug.Group

		gt := l.CreateTable(0, 12)
		gt.RawSetString("id", lua.LString(g.Id))
		gt.RawSetString("creator_id", lua.LString(g.CreatorId))
		gt.RawSetString("name", lua.LString(g.Name))
		gt.RawSetString("description", lua.LString(g.Description))
		gt.RawSetString("avatar_url", lua.LString(g.AvatarUrl))
		gt.RawSetString("lang_tag", lua.LString(g.LangTag))
		gt.RawSetString("open", lua.LBool(g.Open.Value))
		gt.RawSetString("edge_count", lua.LNumber(g.EdgeCount))
		gt.RawSetString("max_count", lua.LNumber(g.MaxCount))
		gt.RawSetString("create_time", lua.LNumber(g.CreateTime.Seconds))
		gt.RawSetString("update_time", lua.LNumber(g.UpdateTime.Seconds))

		metadataMap := make(map[string]interface{})
		err = json.Unmarshal([]byte(g.Metadata), &metadataMap)
		if err != nil {
			l.RaiseError(fmt.Sprintf("failed to convert metadata to json: %s", err.Error()))
			return 0
		}
		metadataTable := RuntimeLuaConvertMap(l, metadataMap)
		gt.RawSetString("metadata", metadataTable)

		ugt := l.CreateTable(0, 2)
		ugt.RawSetString("group", gt)
		ugt.RawSetString("state", lua.LNumber(ug.State.Value))

		userGroups.RawSetInt(i+1, ugt)
	}

	l.Push(userGroups)
	if res.Cursor == "" {
		l.Push(lua.LNil)
	} else {
		l.Push(lua.LString(res.Cursor))
	}
	return 2
}

// @group accounts
// @summary Update an account by user ID.
// @param userId(type=OptString) User ID for which the information is to be updated. Must be valid UUID.
// @param metadata(type=OptTable, optional=true) The metadata to update for this account.
// @param username(type=OptString, optional=true) Username to be set. Must be unique. Use null if it is not being updated.
// @param displayName(type=OptString, optional=true) Display name to be updated. Use null if it is not being updated.
// @param timezone(type=OptString, optional=true) Timezone to be updated. Use null if it is not being updated.
// @param location(type=OptString, optional=true) Location to be updated. Use null if it is not being updated.
// @param language(type=OptString, optional=true) Lang tag to be updated. Use null if it is not being updated.
// @param avatarUrl(type=OptString, optional=true) User's avatar URL. Use null if it is not being updated.
// @return error(error) An optional error value if an error occurred.
func (n *RuntimeLuaNakamaModule) accountUpdateId(l *lua.LState) int {
	userID, err := uuid.FromString(l.CheckString(1))
	if err != nil {
		l.ArgError(1, "expects user ID to be a valid identifier")
		return 0
	}

	metadataTable := l.OptTable(2, nil)
	var metadata *wrapperspb.StringValue
	if metadataTable != nil {
		metadataMap := RuntimeLuaConvertLuaTable(metadataTable)
		metadataBytes, err := json.Marshal(metadataMap)
		if err != nil {
			l.RaiseError("error encoding metadata: %v", err.Error())
			return 0
		}
		metadata = &wrapperspb.StringValue{Value: string(metadataBytes)}
	}

	username := l.OptString(3, "")

	displayNameL := l.Get(4)
	var displayName *wrapperspb.StringValue
	if displayNameL != lua.LNil {
		displayName = &wrapperspb.StringValue{Value: l.OptString(4, "")}
	}

	timezoneL := l.Get(5)
	var timezone *wrapperspb.StringValue
	if timezoneL != lua.LNil {
		timezone = &wrapperspb.StringValue{Value: l.OptString(5, "")}
	}

	locationL := l.Get(6)
	var location *wrapperspb.StringValue
	if locationL != lua.LNil {
		location = &wrapperspb.StringValue{Value: l.OptString(6, "")}
	}

	langL := l.Get(7)
	var lang *wrapperspb.StringValue
	if langL != lua.LNil {
		lang = &wrapperspb.StringValue{Value: l.OptString(7, "")}
	}

	avatarL := l.Get(8)
	var avatar *wrapperspb.StringValue
	if avatarL != lua.LNil {
		avatar = &wrapperspb.StringValue{Value: l.OptString(8, "")}
	}

	if err = UpdateAccounts(l.Context(), n.logger, n.db, []*accountUpdate{{
		userID:      userID,
		username:    username,
		displayName: displayName,
		timezone:    timezone,
		location:    location,
		langTag:     lang,
		avatarURL:   avatar,
		metadata:    metadata,
	}}); err != nil {
		l.RaiseError("error while trying to update user: %v", err.Error())
	}

	return 0
}

// @group accounts
// @summary Delete an account by user ID.
// @param userId(type=string) User ID for the account to be deleted. Must be valid UUID.
// @param recorded(type=OptBool, optional=true, default=false) Whether to record this deletion in the database. By default this is set to false.
// @return error(error) An optional error value if an error occurred.
func (n *RuntimeLuaNakamaModule) accountDeleteId(l *lua.LState) int {
	userID, err := uuid.FromString(l.CheckString(1))
	if err != nil {
		l.ArgError(1, "expects user ID to be a valid identifier")
		return 0
	}

	recorded := l.OptBool(2, false)

	if err := DeleteAccount(l.Context(), n.logger, n.db, userID, recorded); err != nil {
		l.RaiseError("error while trying to delete account: %v", err.Error())
	}

	return 0
}

// @group accounts
// @summary Export account information for a specified user ID.
// @param userId(type=string) User ID for the account to be exported. Must be valid UUID.
// @return export(string) Account information for the provided user ID, in JSON format.
// @return error(error) An optional error value if an error occurred.
func (n *RuntimeLuaNakamaModule) accountExportId(l *lua.LState) int {
	userID, err := uuid.FromString(l.CheckString(1))
	if err != nil {
		l.ArgError(1, "expects user ID to be a valid identifier")
		return 0
	}

	export, err := ExportAccount(l.Context(), n.logger, n.db, userID)
	if err != nil {
		l.RaiseError("error exporting account: %v", err.Error())
		return 0
	}

	exportString, err := n.protojsonMarshaler.Marshal(export)
	if err != nil {
		l.RaiseError("error encoding account export: %v", err.Error())
		return 0
	}

	l.Push(lua.LString(exportString))
	return 1
}

// @group friends
// @summary List all friends, invites, invited, and blocked which belong to a user.
// @param userId(type=string) The ID of the user who's friends, invites, invited, and blocked you want to list.
// @param limit(type=OptNumber, optional=true) The number of friends to retrieve in this page of results. No more than 100 limit allowed per result.
// @param state(type=OptNumber, optional=true) The state of the friendship with the user. If unspecified this returns friends in all states for the user.
// @param cursor(type=OptString, optional=true) The cursor returned from a previous listing request. Used to obtain the next page of results.
// @return friends(table) The user information for users that are friends of the current user.
// @return cursor(string) An optional next page cursor that can be used to retrieve the next page of records (if any).
// @return error(error) An optional error value if an error occurred.
func (n *RuntimeLuaNakamaModule) friendsList(l *lua.LState) int {
	userID, err := uuid.FromString(l.CheckString(1))
	if err != nil {
		l.ArgError(1, "expects user ID to be a valid identifier")
		return 0
	}

	limit := l.OptInt(2, 100)
	if limit < 1 || limit > 100 {
		l.ArgError(2, "expects limit to be 1-100")
		return 0
	}

	state := l.OptInt(3, -1)
	var stateWrapper *wrapperspb.Int32Value
	if state != -1 {
		if state < 0 || state > 3 {
			l.ArgError(3, "expects state to be 0-3")
			return 0
		}
		stateWrapper = &wrapperspb.Int32Value{Value: int32(state)}
	}

	cursor := l.OptString(4, "")

	friends, err := ListFriends(l.Context(), n.logger, n.db, n.tracker, userID, limit, stateWrapper, cursor)
	if err != nil {
		l.RaiseError("error while trying to list friends for a user: %v", err.Error())
		return 0
	}

	userFriends := l.CreateTable(len(friends.Friends), 0)
	for i, f := range friends.Friends {
		u := f.User

		fut, err := userToLuaTable(l, u)
		if err != nil {
			l.RaiseError(fmt.Sprintf("failed to convert user data to lua table: %s", err.Error()))
			return 0
		}

		ft := l.CreateTable(0, 3)
		ft.RawSetString("state", lua.LNumber(f.State.Value))
		ft.RawSetString("update_time", lua.LNumber(f.UpdateTime.Seconds))
		ft.RawSetString("user", fut)

		userFriends.RawSetInt(i+1, ft)
	}

	l.Push(userFriends)
	if friends.Cursor == "" {
		l.Push(lua.LNil)
	} else {
		l.Push(lua.LString(friends.Cursor))
	}
	return 2
}

// @group utils
// @summary Read file from user device.
// @param relPath(type=string) Relative path to the file to be read.
// @return fileContent(string) The read file contents.
// @return error(error) An optional error value if an error occurred.
func (n *RuntimeLuaNakamaModule) fileRead(l *lua.LState) int {
	relPath := l.CheckString(1)
	if relPath == "" {
		l.ArgError(1, "expects relative path string")
		return 0
	}

	rootPath := n.config.GetRuntime().Path

	f, err := FileRead(rootPath, relPath)
	if err != nil {
		l.RaiseError(fmt.Sprintf("failed to open file: %s", err.Error()))
		return 0
	}
	defer f.Close()

	fileContent, err := ioutil.ReadAll(f)
	if err != nil {
		l.RaiseError(fmt.Sprintf("failed to read file: %s", err.Error()))
		return 0
	}

	l.Push(lua.LString(string(fileContent)))
	return 1
}

// @group chat
// @summary Send a message on a realtime chat channel.
// @param channelId(type=string) The ID of the channel to send the message on.
// @param content(type=table) Message content.
// @param senderId(type=OptString, optional=true) The UUID for the sender of this message. If left empty, it will be assumed that it is a system message.
// @param senderUsername(type=OptString, optional=true) The username of the user to send this message as. If left empty, it will be assumed that it is a system message.
// @param persist(type=OptBool, optional=true, default=true) Whether to record this message in the channel history.
// @return ack(table) Message sent ack.
// @return error(error) An optional error value if an error occurred.
func (n *RuntimeLuaNakamaModule) channelMessageSend(l *lua.LState) int {
	channelId := l.CheckString(1)

	content := l.OptTable(2, nil)
	contentStr := "{}"
	if content != nil {
		contentMap := RuntimeLuaConvertLuaTable(content)
		contentBytes, err := json.Marshal(contentMap)
		if err != nil {
			l.RaiseError("error encoding metadata: %v", err.Error())
			return 0
		}
		contentStr = string(contentBytes)
	}

	s := l.OptString(3, "")
	senderID := uuid.Nil.String()
	if s != "" {
		suid, err := uuid.FromString(s)
		if err != nil {
			l.ArgError(3, "expects sender id to either be not set, empty string or a valid UUID")
			return 0
		}
		senderID = suid.String()
	}

	senderUsername := l.OptString(4, "")

	persist := l.OptBool(5, false)

	channelIdToStreamResult, err := ChannelIdToStream(channelId)
	if err != nil {
		l.RaiseError(err.Error())
		return 0
	}

	ack, err := ChannelMessageSend(l.Context(), n.logger, n.db, n.router, channelIdToStreamResult.Stream, channelId, contentStr, senderID, senderUsername, persist)
	if err != nil {
		l.RaiseError("failed to send channel message: %v", err.Error())
		return 0
	}

	ackTable := l.CreateTable(0, 7)
	ackTable.RawSetString("channelId", lua.LString(ack.ChannelId))
	ackTable.RawSetString("messageId", lua.LString(ack.MessageId))
	ackTable.RawSetString("code", lua.LNumber(ack.Code.Value))
	ackTable.RawSetString("username", lua.LString(ack.Username))
	ackTable.RawSetString("createTime", lua.LNumber(ack.CreateTime.Seconds))
	ackTable.RawSetString("updateTime", lua.LNumber(ack.UpdateTime.Seconds))
	ackTable.RawSetString("persistent", lua.LBool(ack.Persistent.Value))

	l.Push(ackTable)
	return 1
}

// @group chat
// @summary Update a message on a realtime chat channel.
// @param channelId(type=string) The ID of the channel to send the message on.
// @param messageId(type=string) The ID of the message to update.
// @param content(type=table) Message content. Must be set.
// @param senderId(type=OptString, optional=true) The UUID for the sender of this message. If left empty, it will be assumed that it is a system message.
// @param senderUsername(type=OptString, optional=true) The username of the user to send this message as. If left empty, it will be assumed that it is a system message.
// @param persist(type=OptBool, optional=true, default=true) Whether to record this message in the channel history.
// @return ack(table) Message updated ack.
// @return error(error) An optional error value if an error occurred.
func (n *RuntimeLuaNakamaModule) channelMessageUpdate(l *lua.LState) int {
	channelId := l.CheckString(1)

	messageId := l.CheckString(2)

	content := l.OptTable(3, nil)
	contentStr := "{}"
	if content != nil {
		contentMap := RuntimeLuaConvertLuaTable(content)
		contentBytes, err := json.Marshal(contentMap)
		if err != nil {
			l.RaiseError("error encoding metadata: %v", err.Error())
			return 0
		}
		contentStr = string(contentBytes)
	}

	s := l.OptString(4, "")
	senderID := uuid.Nil.String()
	if s != "" {
		suid, err := uuid.FromString(s)
		if err != nil {
			l.ArgError(4, "expects sender id to either be not set, empty string or a valid UUID")
			return 0
		}
		senderID = suid.String()
	}

	senderUsername := l.OptString(5, "")

	persist := l.OptBool(6, false)

	channelIdToStreamResult, err := ChannelIdToStream(channelId)
	if err != nil {
		l.RaiseError(err.Error())
		return 0
	}

	ack, err := ChannelMessageUpdate(l.Context(), n.logger, n.db, n.router, channelIdToStreamResult.Stream, channelId, messageId, contentStr, senderID, senderUsername, persist)
	if err != nil {
		l.RaiseError("failed to send channel message: %v", err.Error())
		return 0
	}

	ackTable := l.CreateTable(0, 7)
	ackTable.RawSetString("channelId", lua.LString(ack.ChannelId))
	ackTable.RawSetString("messageId", lua.LString(ack.MessageId))
	ackTable.RawSetString("code", lua.LNumber(ack.Code.Value))
	ackTable.RawSetString("username", lua.LString(ack.Username))
	ackTable.RawSetString("createTime", lua.LNumber(ack.CreateTime.Seconds))
	ackTable.RawSetString("updateTime", lua.LNumber(ack.UpdateTime.Seconds))
	ackTable.RawSetString("persistent", lua.LBool(ack.Persistent.Value))

	l.Push(ackTable)
	return 1
}

// @group chat
// @summary Create a channel identifier to be used in other runtime calls. Does not create a channel.
// @param target(type=string) Can be the room name, group identifier, or another username.
// @param chanType(type=int) The type of channel, for example group or direct.
// @return channelId(string) The generated ID representing a channel.
// @return error(error) An optional error value if an error occurred.
func (n *RuntimeLuaNakamaModule) channelIdBuild(l *lua.LState) int {
	target := l.CheckString(1)

	chanType := l.CheckInt(2)

	if chanType < 1 || chanType > 3 {
		l.RaiseError("invalid channel type: expects value 1-3")
		return 0
	}

	channelId, _, err := BuildChannelId(l.Context(), n.logger, n.db, uuid.Nil, target, rtapi.ChannelJoin_Type(chanType))
	if err != nil {
		if errors.Is(err, runtime.ErrInvalidChannelTarget) {
			l.ArgError(1, err.Error())
			return 0
		} else if errors.Is(err, runtime.ErrInvalidChannelType) {
			l.ArgError(2, err.Error())
			return 0
		}
		l.RaiseError(err.Error())
		return 0
	}

	l.Push(lua.LString(channelId))
	return 1
}<|MERGE_RESOLUTION|>--- conflicted
+++ resolved
@@ -6771,7 +6771,6 @@
 
 // @group tournaments
 // @summary Setup a new dynamic tournament with the specified ID and various configuration settings. The underlying leaderboard will be created if it doesn't already exist, otherwise its configuration will not be updated.
-<<<<<<< HEAD
 // @param id(type=string) The unique identifier for the new tournament. This is used by clients to submit scores.
 // @param authoritative(type=bool, optional=true, default=true) Whether the tournament created is server authoritative.
 // @param sortOrder(type=OptString, optional=true, default="desc") The sort order for records in the tournament. Possible values are "asc" or "desc".
@@ -6787,23 +6786,6 @@
 // @param maxSize(type=OptNumber, optional=true) Maximum size of participants in a tournament.
 // @param maxNumScore(type=OptNumber, optional=true) Maximum submission attempts for a tournament record.
 // @param joinRequired(type=OptBool, optional=true, default=false) Whether the tournament needs to be joined before a record write is allowed.
-=======
-// @param id(string) The unique identifier for the new tournament. This is used by clients to submit scores.
-// @param authoritative(bool) Whether the tournament created is server authoritative. Default true.
-// @param sortOrder(Opt string) The sort order for records in the tournament. Possible values are "asc" or "desc" (Default).
-// @param operator(Opt string) The operator that determines how scores behave when submitted. The possible values are "best" (Default), "set", or "incr".
-// @param duration(Opt number) The active duration for a tournament. This is the duration when clients are able to submit new records. The duration starts from either the reset period or tournament start time whichever is sooner. A game client can query the tournament for results between end of duration and next reset period.
-// @param resetSchedule(Opt string) The cron format used to define the reset schedule for the tournament. This controls when the underlying leaderboard resets and the tournament is considered active again. Optional.
-// @param metadata(Opt table) The metadata you want associated to the tournament. Some good examples are weather conditions for a racing game. Optional.
-// @param title(Opt string) The title of the tournament. Optional.
-// @param description(Opt string) The description of the tournament. Optional.
-// @param category(Opt number) A category associated with the tournament. This can be used to filter different types of tournaments. Between 0 and 127. Optional.
-// @param startTime(Opt number) The start time of the tournament. Leave empty for immediately or a future time.
-// @param endTime(Opt number) The end time of the tournament. When the end time is elapsed, the tournament will not reset and will cease to exist. Must be greater than startTime if set. Default value is never.
-// @param maxSize(Opt number) Maximum size of participants in a tournament. Optional.
-// @param maxNumScore(Opt number) Maximum submission attempts for a tournament record.
-// @param joinRequired(Opt bool) Whether the tournament needs to be joined before a record write is allowed. Defaults to false.
->>>>>>> 97bad932
 // @return error(error) An optional error value if an error occurred.
 func (n *RuntimeLuaNakamaModule) tournamentCreate(l *lua.LState) int {
 	id := l.CheckString(1)
@@ -7852,12 +7834,10 @@
 	return 0
 }
 
-<<<<<<< HEAD
 // @group groups
-=======
 // @summary Ban users from a group.
-// @param groupId(string) The ID of the group to ban users from.
-// @param userIds(table) Table of user IDs to ban from this group.
+// @param groupId(type=string) The ID of the group to ban users from.
+// @param userIds(type=table) Table of user IDs to ban from this group.
 // @return error(error) An optional error value if an error occurred.
 func (n *RuntimeLuaNakamaModule) groupUsersBan(l *lua.LState) int {
 	groupID, err := uuid.FromString(l.CheckString(1))
@@ -7917,7 +7897,7 @@
 	return 0
 }
 
->>>>>>> 97bad932
+// @group groups
 // @summary Promote users in a group.
 // @param groupId(type=string) The ID of the group whose members are being promoted.
 // @param userIds(type=table) Table of user IDs to promote.
