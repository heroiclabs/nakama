--- conflicted
+++ resolved
@@ -80,19 +80,11 @@
 }
 
 func (m *RuntimeLuaModule) Hotfix(vm *lua.LState) error {
-<<<<<<< HEAD
-	content, err := ioutil.ReadFile(m.Path)
-	if err != nil {
-		return err
-	}
-	f, err := vm.Load(bytes.NewReader(content), m.Name)
-=======
 	vm.Push(vm.NewFunction(lua.OpenString))
 	vm.Push(lua.LString(lua.StringLibName))
 	vm.Call(1, 0)
 
 	f, err := vm.Load(bytes.NewReader(m.Content), m.Name)
->>>>>>> defa0f07
 	if err != nil {
 		return err
 	}
