import React, {Component} from 'react';
import {RouteComponentProps} from 'react-router';
import queryString from 'query-string';
import Dropzone from 'react-dropzone';

import {Dispatch} from 'redux';
import {connect} from 'react-redux';
import {ApplicationState, ConnectedReduxProps} from '../../store';
import * as storageActions from '../../store/storage/actions';
import {StorageObjectRequest, StorageObject, Storages} from '../../store/storage/types';

import {NakamaApi} from '../../api.gen';

import {
  Box,
  Button,
  Column,
  Control,
  Delete,
  Dropdown,
  Field,
  Generic,
  Icon,
  Input,
  Level,
  Notification,
  Section,
  Table,
  Title
} from 'rbx';
import {FontAwesomeIcon} from '@fortawesome/react-fontawesome';

import Header from '../../components/header';
import Sidebar from '../../components/sidebar';

/*
 * https://dfee.github.io/rbx/
 * https://react-dropzone.js.org
 */

interface PropsFromState
{
  loading: boolean,
  errors: string|undefined,
  data: Storages
}

interface PropsFromDispatch
{
  fetchManyRequest: typeof storageActions.storageFetchManyRequest,
  deleteManyRequest: typeof storageActions.storageDeleteManyRequest,
  deleteRequest: typeof storageActions.storageDeleteRequest
}

type Props = RouteComponentProps & PropsFromState & PropsFromDispatch & ConnectedReduxProps;

type State = {
  format: null|string,
  uploaded: boolean,
  failed: boolean
};

class Storage extends Component<Props, State>
{
  public constructor(props: Props)
  {
    super(props);
    this.state = {format: null, uploaded: false, failed: false};
  }

  public componentDidMount()
  {
    const query = queryString.parse(this.props.location.search);
    if(query.user_id)
    {
      (document.getElementById('user_id') as HTMLInputElement).value = query.user_id as string;
    }
    this.props.fetchManyRequest(query);
  }

  public filter(user_id: string)
  {
    const {history, fetchManyRequest} = this.props;
    if(user_id)
    {
      (document.getElementById('user_id') as HTMLInputElement).value = user_id;
    }
    else
    {
      user_id = (document.getElementById('user_id') as HTMLInputElement).value;
    }
    history.push(`/storage?user_id=${user_id}`);
    fetchManyRequest({user_id});
  }

  public upload(format: null|string, event: React.FormEvent<Element>)
  {
    event.stopPropagation();
    event.preventDefault();
    this.setState({format, uploaded: false, failed: false});
  }

  public files(files: any[])
  {
    const {format} = this.state;
<<<<<<< HEAD
    const body = new FormData();
    
    files.forEach((file, i) => body.append(
      `import_${i}.${format}`,
      file,
      `import_${i}.${format}`
    ));
    
    try
    {
      window.nakama_api.doFetch(
        '/v2/console/storage/import',
        'POST',
        {},
        body,
        {
          headers:
          {
            'Content-Type': null
          }
=======
    const reader = new FileReader();

      reader.onabort = () => console.error('File reading was aborted.');
      reader.onerror = () => console.error('File reading has failed.');
      reader.onload = (() =>
      {
        const boundary = '-----------------------------' + new Date().getTime();
        const body =
          boundary + '\n' +
          `Content-Disposition: form-data; name="import"; filename="import.${format}"` + '\n' +
          'Content-Type: ' + (
            format === 'json' ?
            'application/json' :
            'text/plain'
          ) + '\n\n' + reader.result + boundary + '--';

        try
        {
          window.nakama_api.doFetch(
            '/v2/console/storage/import',
            'POST',
            {},
            body,
            {
              headers:
              {
                'Content-Type': `multipart/form-data; boundary=${boundary}`
              }
            }
          ).then(
            (() =>
            {
              this.setState({uploaded: true, failed: false});
            }).bind(this)
          ).catch(
            ((err: any) =>
            {
              console.error(err);
              this.setState({uploaded: false, failed: true});
            }).bind(this)
          );
>>>>>>> bde71b61
        }
      ).then(
        (() =>
        {
<<<<<<< HEAD
          this.setState({uploaded: true, failed: false});
        }).bind(this)
      ).catch(
        ((err: any) =>
        {
          console.error(err);
          this.setState({uploaded: false, failed: true});
        }).bind(this)
      );
    }
    catch(err)
    {
      console.error(err);
      this.setState({uploaded: false, failed: true});
    }
=======
          console.error(err);
          this.setState({uploaded: false, failed: true});
        }
      }).bind(this);

    files.forEach(file => reader.readAsBinaryString(file));
>>>>>>> bde71b61
  }

  public details(object: StorageObject)
  {
    const {history} = this.props;
    history.push(`/storage/${object.collection}/${object.key}/${object.user_id}`);
  }

  public remove_all()
  {
    if(confirm('Are you sure you want to delete all objects?'))
    {
      this.props.deleteManyRequest();
      (document.getElementById('user_id') as HTMLInputElement).value = '';
      this.props.fetchManyRequest({});
    }
  }

  public remove(object: StorageObject, event: React.FormEvent<Element>)
  {
    event.stopPropagation();
    event.preventDefault();
    if(confirm('Are you sure you want to delete this object?'))
    {
      this.props.deleteRequest(object);
      (document.getElementById('user_id') as HTMLInputElement).value = '';
      this.props.fetchManyRequest({});
    }
  }

  public render()
  {
    const {data} = this.props;
    const {format, uploaded, failed} = this.state;
    return <Generic id="storage">
      <Header />
      <Section>
        <Column.Group>
          <Sidebar active="storage" />

          <Column>
            <Level>
              <Level.Item align="left">
                <Level.Item>
                  <Title subtitle size={5}>
                    <strong>{data.total_count || 0}</strong> objects
                  </Title>
                </Level.Item>

                <Level.Item>
                  <Button
                    title="Select system-owned objects."
                    onClick={this.filter.bind(this, '00000000-0000-0000-0000-000000000000')}
                  >
                    <Icon>
                      <FontAwesomeIcon icon="users-cog" />
                    </Icon>
                  </Button>
                </Level.Item>

                <Level.Item>
                  <Field kind="addons">
                    <Control expanded>
                      <Input id="user_id" type="text" placeholder="Find objects for user" />
                    </Control>
                    <Control>
                      <Button
                        onClick={this.filter.bind(this, '')}
                      >Lookup</Button>
                    </Control>
                  </Field>
                </Level.Item>
              </Level.Item>

              <Level.Item align="right">
                <Level.Item>
                  <Dropdown hoverable>
                    <Dropdown.Trigger>
                      <Button>
                        <span>Import</span>
                        <Icon>
                          <FontAwesomeIcon icon="angle-down" />
                        </Icon>
                      </Button>
                    </Dropdown.Trigger>
                    <Dropdown.Menu>
                      <Dropdown.Content>
                        <Dropdown.Item onClick={this.upload.bind(this, 'csv')}>
                          <Icon>
                            <FontAwesomeIcon icon="file-csv" />
                          </Icon>
                          <span>Import with CSV</span>
                        </Dropdown.Item>
                        <Dropdown.Item onClick={this.upload.bind(this, 'json')}>
                          <Icon>
                            <FontAwesomeIcon icon="file" />
                          </Icon>
                          <span>Import with JSON</span>
                        </Dropdown.Item>
                      </Dropdown.Content>
                    </Dropdown.Menu>
                  </Dropdown>
                </Level.Item>

                <Level.Item>
                  <Button
                    onClick={this.remove_all.bind(this)}
                  >
                    <Icon>
                      <FontAwesomeIcon icon="trash" />
                    </Icon>
                    <span>Delete All</span>
                  </Button>
                </Level.Item>
              </Level.Item>
            </Level>

            {
              format ?
              <Dropzone onDrop={this.files.bind(this)}>
                {({getRootProps, getInputProps}) => (
                  <div {...getRootProps()}>
                    <br />
                    <input {...getInputProps()} />
                    <Box textAlign="centered">
                      <Level>
                        <Level.Item align="left">
                          Drop your {format === 'csv' ? 'CSV' : 'JSON'} file here or click here to select.
                        </Level.Item>
                        <Level.Item align="right">
                          <Delete as="button" onClick={this.upload.bind(this, null)} />
                        </Level.Item>
                      </Level>
                    </Box>
                    <br />
                  </div>
                )}
              </Dropzone> :
              null
            }
            {
              uploaded ?
              <Notification color="success">Successfully uploaded the file.</Notification> :
              null
            }
            {
              failed ?
              <Notification color="danger">Failed to upload the file.</Notification> :
              null
            }

            <Table fullwidth striped hoverable>
              <Table.Head>
                <Table.Row>
                  <Table.Heading>Collection</Table.Heading>
                  <Table.Heading>Key</Table.Heading>
                  <Table.Heading>User ID</Table.Heading>
                  <Table.Heading>Update Time</Table.Heading>
                  <Table.Heading>&nbsp;</Table.Heading>
                </Table.Row>
              </Table.Head>
              <Table.Body>
                {
                  (data.objects || []).map(object =>
                    <Table.Row key={`${object.collection}_${object.key}_${object.user_id}`} onClick={this.details.bind(this, object)}>
                      <Table.Cell>{object.collection}</Table.Cell>
                      <Table.Cell>{object.key}</Table.Cell>
                      <Table.Cell>{object.user_id}</Table.Cell>
                      <Table.Cell>{object.update_time}</Table.Cell>
                      <Table.Cell>
                        <Button
                          size="small"
                          onClick={this.remove.bind(this, object)}
                        >Delete</Button>
                      </Table.Cell>
                    </Table.Row>
                  )
                }
              </Table.Body>
            </Table>
          </Column>
        </Column.Group>
      </Section>
    </Generic>;
  }
}

const mapStateToProps = ({storage}: ApplicationState) => ({
  loading: storage.loading,
  errors: storage.errors,
  data: storage.data
});

const mapDispatchToProps = (dispatch: Dispatch) => ({
  fetchManyRequest: (data: StorageObjectRequest) => dispatch(
    storageActions.storageFetchManyRequest(data)
  ),
  deleteManyRequest: () => dispatch(
    storageActions.storageDeleteManyRequest()
  ),
  deleteRequest: (data: StorageObjectRequest) => dispatch(
    storageActions.storageDeleteRequest(data)
  )
});

export default connect(
  mapStateToProps,
  mapDispatchToProps
)(Storage);<|MERGE_RESOLUTION|>--- conflicted
+++ resolved
@@ -103,7 +103,6 @@
   public files(files: any[])
   {
     const {format} = this.state;
-<<<<<<< HEAD
     const body = new FormData();
     
     files.forEach((file, i) => body.append(
@@ -124,54 +123,10 @@
           {
             'Content-Type': null
           }
-=======
-    const reader = new FileReader();
-
-      reader.onabort = () => console.error('File reading was aborted.');
-      reader.onerror = () => console.error('File reading has failed.');
-      reader.onload = (() =>
-      {
-        const boundary = '-----------------------------' + new Date().getTime();
-        const body =
-          boundary + '\n' +
-          `Content-Disposition: form-data; name="import"; filename="import.${format}"` + '\n' +
-          'Content-Type: ' + (
-            format === 'json' ?
-            'application/json' :
-            'text/plain'
-          ) + '\n\n' + reader.result + boundary + '--';
-
-        try
-        {
-          window.nakama_api.doFetch(
-            '/v2/console/storage/import',
-            'POST',
-            {},
-            body,
-            {
-              headers:
-              {
-                'Content-Type': `multipart/form-data; boundary=${boundary}`
-              }
-            }
-          ).then(
-            (() =>
-            {
-              this.setState({uploaded: true, failed: false});
-            }).bind(this)
-          ).catch(
-            ((err: any) =>
-            {
-              console.error(err);
-              this.setState({uploaded: false, failed: true});
-            }).bind(this)
-          );
->>>>>>> bde71b61
         }
       ).then(
         (() =>
         {
-<<<<<<< HEAD
           this.setState({uploaded: true, failed: false});
         }).bind(this)
       ).catch(
@@ -187,14 +142,6 @@
       console.error(err);
       this.setState({uploaded: false, failed: true});
     }
-=======
-          console.error(err);
-          this.setState({uploaded: false, failed: true});
-        }
-      }).bind(this);
-
-    files.forEach(file => reader.readAsBinaryString(file));
->>>>>>> bde71b61
   }
 
   public details(object: StorageObject)
