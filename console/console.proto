// Copyright 2018 The Nakama Authors
//
// Licensed under the Apache License, Version 2.0 (the "License");
// you may not use this file except in compliance with the License.
// You may obtain a copy of the License at
//
// http://www.apache.org/licenses/LICENSE-2.0
//
// Unless required by applicable law or agreed to in writing, software
// distributed under the License is distributed on an "AS IS" BASIS,
// WITHOUT WARRANTIES OR CONDITIONS OF ANY KIND, either express or implied.
// See the License for the specific language governing permissions and
// limitations under the License.

/**
 * The RPC protocol for the developer console.
 */
syntax = "proto3";

package nakama.console;

import "github.com/heroiclabs/nakama-common/api/api.proto";
import "google/api/annotations.proto";
import "google/protobuf/empty.proto";
import "google/protobuf/timestamp.proto";
import "google/protobuf/wrappers.proto";
import "protoc-gen-openapiv2/options/annotations.proto";

option go_package = "github.com/heroiclabs/nakama/v2/console";

option (grpc.gateway.protoc_gen_openapiv2.options.openapiv2_swagger) = {
  info: {
    title: "Nakama console API v2";
    version: "2.0";
    contact: {
      name: "The Nakama Authors & Contributors";
      url: "https://github.com/heroiclabs/nakama";
      email: "hello@heroiclabs.com";
    };
  };
  host: "127.0.0.1:7351";
  external_docs: {
    url: "https://heroiclabs.com/docs";
    description: "Nakama server console documentation";
  }
  schemes: HTTP;
  consumes: "application/json";
  produces: "application/json";
  security_definitions: {
    security: {
      key: "BasicAuth";
      value: {
        type: TYPE_BASIC;
      }
    }
    security: {
      // Made up security so we can apply "Bearer <JWT_TOKEN>"
      key: "BearerJwt";
      value: {};
    }
  }
  // Default security definition.
  security: {
    security_requirement: {
      key: "BearerJwt";
      value: {};
    }
  },
};

/**
 * The developer console RPC protocol service built with GRPC.
 */
service Console {
  // Authenticate a console user with username and password.
  rpc Authenticate (AuthenticateRequest) returns (ConsoleSession) {
    option (google.api.http) = {
      post: "/v2/console/authenticate",
      body: "*"
    };
    option (grpc.gateway.protoc_gen_openapiv2.options.openapiv2_operation) = {
      security: {
        security_requirement: {};
      };
    };
  }

  // Add a new console user.
  rpc AddUser (AddUserRequest) returns (google.protobuf.Empty) {
    option (google.api.http).post = "/v2/console/user";
  }

  // Ban a user.
  rpc BanAccount (AccountId) returns (google.protobuf.Empty) {
    option (google.api.http).post = "/v2/console/account/{id}/ban";
  }

  // Delete all information stored for a user account.
  rpc DeleteAccount (AccountDeleteRequest) returns (google.protobuf.Empty) {
    option (google.api.http).delete = "/v2/console/account/{id}";
  }

  // Delete the friend relationship between two users.
  rpc DeleteFriend (DeleteFriendRequest) returns (google.protobuf.Empty) {
    option (google.api.http).delete = "/v2/console/account/{id}/friend/{friend_id}";
  }

  // Remove a user from a group.
  rpc DeleteGroupUser (DeleteGroupUserRequest) returns (google.protobuf.Empty) {
    option (google.api.http).delete = "/v2/console/account/{id}/group/{group_id}";
  }

  // Delete all storage data.
  rpc DeleteStorage (google.protobuf.Empty) returns (google.protobuf.Empty) {
    option (google.api.http).delete = "/v2/console/storage";
  }

  // Delete a storage object.
  rpc DeleteStorageObject (DeleteStorageObjectRequest) returns (google.protobuf.Empty) {
    option (google.api.http) = {
      delete: "/v2/console/storage/{collection}/{key}/{user_id}",
      additional_bindings {
        delete: "/v2/console/storage/{collection}/{key}/{user_id}/{version}"
      }
    };
  }

  // Delete (non-recorded) all user accounts.
  rpc DeleteAccounts (google.protobuf.Empty) returns (google.protobuf.Empty) {
    option (google.api.http).delete = "/v2/console/account";
  }

  // Delete console user.
  rpc DeleteUser (UserId) returns (google.protobuf.Empty) {
    option (google.api.http).delete = "/v2/console/user";
  }

  // Delete a wallet ledger item.
  rpc DeleteWalletLedger (DeleteWalletLedgerRequest) returns (google.protobuf.Empty) {
    option (google.api.http).delete = "/v2/console/account/{id}/wallet/{wallet_id}";
  }

  // Export all information stored about a user account.
  rpc ExportAccount (AccountId) returns (AccountExport) {
    option (google.api.http).get = "/v2/console/account/{id}/export";
  }

  // Get detailed account information for a single user.
  rpc GetAccount (AccountId) returns (Account) {
    option (google.api.http).get = "/v2/console/account/{id}";
  }

  // Get server config and configuration warnings.
  rpc GetConfig (google.protobuf.Empty) returns (Config) {
    option (google.api.http).get = "/v2/console/config";
  }

  // Get a user's list of friend relationships.
  rpc GetFriends (AccountId) returns (nakama.api.FriendList) {
    option (google.api.http).get = "/v2/console/account/{id}/friend";
  }

  // Get a list of groups the user is a member of.
  rpc GetGroups (AccountId) returns (nakama.api.UserGroupList) {
    option (google.api.http).get = "/v2/console/account/{id}/group";
  }

  // Get current status data for all nodes.
  rpc GetStatus (google.protobuf.Empty) returns (StatusList) {
    option (google.api.http).get = "/v2/console/status";
  }

  // Get a storage object.
  rpc GetStorage (nakama.api.ReadStorageObjectId) returns (nakama.api.StorageObject) {
    option (google.api.http).get = "/v2/console/storage/{collection}/{key}/{user_id}";
  }

  // Get a list of the user's wallet transactions.
  rpc GetWalletLedger (AccountId) returns (WalletLedgerList) {
    option (google.api.http).get = "/v2/console/account/{id}/wallet";
  }

  // List (and optionally filter) storage data.
  rpc ListStorage (ListStorageRequest) returns (StorageList) {
    option (google.api.http).get = "/v2/console/storage";
  }

  // List (and optionally filter) accounts.
  rpc ListAccounts (ListAccountsRequest) returns (AccountList) {
    option (google.api.http).get = "/v2/console/account";
  }

  // List (and optionally filter) users.
<<<<<<< HEAD
=======
  rpc ListAccounts (ListAccountsRequest) returns (AccountList) {
    option (google.api.http).get = "/v2/console/account";
  }

  // List (and optionally filter) users.
>>>>>>> 5bc06989
  rpc ListUsers (google.protobuf.Empty) returns (UserList) {
    option (google.api.http).get = "/v2/console/user";
  }

  // Unban a user.
  rpc UnbanAccount (AccountId) returns (google.protobuf.Empty) {
    option (google.api.http).post = "/v2/console/account/{id}/unban";
  }

  // Unlink the custom ID from a user account.
  rpc UnlinkCustom (AccountId) returns (google.protobuf.Empty) {
    option (google.api.http).post = "/v2/console/account/{id}/unlink/custom";
  }

  // Unlink the device ID from a user account.
  rpc UnlinkDevice (UnlinkDeviceRequest) returns (google.protobuf.Empty) {
    option (google.api.http) = {
      post: "/v2/console/account/{id}/unlink/device",
      body: "*"
    };
  }

  // Unlink the email from a user account.
  rpc UnlinkEmail (AccountId) returns (google.protobuf.Empty) {
    option (google.api.http).post = "/v2/console/account/{id}/unlink/email";
  }

  // Unlink the Apple ID from a user account.
  rpc UnlinkApple (AccountId) returns (google.protobuf.Empty) {
    option (google.api.http).post = "/v2/console/account/{id}/unlink/apple";
  }

  // Unlink the Facebook ID from a user account.
  rpc UnlinkFacebook (AccountId) returns (google.protobuf.Empty) {
    option (google.api.http).post = "/v2/console/account/{id}/unlink/facebook";
  }

  // Unlink the Facebook Instant Game ID from a user account.
  rpc UnlinkFacebookInstantGame (AccountId) returns (google.protobuf.Empty) {
    option (google.api.http).post = "/v2/console/account/{id}/unlink/facebookinstantgame";
  }

  // Unlink the Game Center ID from a user account.
  rpc UnlinkGameCenter (AccountId) returns (google.protobuf.Empty) {
    option (google.api.http).post = "/v2/console/account/{id}/unlink/gamecenter";
  }

  // Unlink the Google ID from a user account.
  rpc UnlinkGoogle (AccountId) returns (google.protobuf.Empty) {
    option (google.api.http).post = "/v2/console/account/{id}/unlink/google";
  }

  // Unlink the Steam ID from a user account.
  rpc UnlinkSteam (AccountId) returns (google.protobuf.Empty) {
    option (google.api.http).post = "/v2/console/account/{id}/unlink/steam";
  }

  // Update one or more fields on a user account.
  rpc UpdateAccount (UpdateAccountRequest) returns (google.protobuf.Empty) {
    option (google.api.http) = {
      post: "/v2/console/account/{id}",
      body: "*"
    };
  }

  // Write a new storage object or replace an existing one.
  rpc WriteStorageObject (WriteStorageObjectRequest) returns (nakama.api.StorageObjectAck) {
    option (google.api.http) = {
      put: "/v2/console/storage/{collection}/{key}/{user_id}",
      body: "*"
    };
  }
}

// Account information.
message Account {
  // The user's account details.
  nakama.api.Account account = 1;
  // The UNIX time when the account was disabled.
  google.protobuf.Timestamp disable_time = 2;
}

// Delete a user account.
message AccountDeleteRequest {
  // The unique identifier of the user account.
  string id = 1;
  // Record the user deletion - used for GDPR compliance.
  google.protobuf.BoolValue record_deletion = 2;
}

// An export of all information stored for a user account.
message AccountExport {
  // The user's account details.
  nakama.api.Account account = 1;
  // The user's storage.
  repeated nakama.api.StorageObject objects = 2;
  // The user's friends.
  repeated nakama.api.Friend friends = 3;
  // The user's groups.
  repeated nakama.api.Group groups = 4;
  // The user's chat messages.
  repeated nakama.api.ChannelMessage messages = 5;
  // The user's leaderboard records.
  repeated nakama.api.LeaderboardRecord leaderboard_records = 6;
  // The user's notifications.
  repeated nakama.api.Notification notifications = 7;
  // The user's wallet ledger items.
  repeated WalletLedger wallet_ledgers = 8;
}

// The identifier for a user account.
message AccountId {
  // The unique identifier of the user account.
  string id = 1;
}

// A list of users.
message AccountList {
  // A list of users.
  repeated nakama.api.User users = 1;
  // Approximate total number of users.
  int32 total_count = 2;
}

// Add a new console user
message AddUserRequest {
  // The username of the user.
  string username = 1;
  // The password of the user.
  string password = 2;
  // Email address of the user.
  string email = 3;
  // Role of this user;
  UserRole role = 4;
}

// Authenticate a console user with username and password.
message AuthenticateRequest {
  // The username of the user.
  string username = 1;
  // The password of the user.
  string password = 2;
}

// The current server configuration and any associated warnings.
message Config {
  // A warning for a configuration field.
  message Warning {
    // The config field this warning is for in a JSON pointer format.
    string field = 1;
    // Warning message text.
    string message = 2;
  }

  // JSON-encoded active server configuration.
  string config = 1;
  // Any warnings about the current config.
  repeated Warning warnings = 2;
  // Server version
  string server_version = 3;
}

// A console user session.
message ConsoleSession {
  // A session token (JWT) for the console user.
  string token = 1;
}

// Delete friend relationship between two users.
message DeleteFriendRequest {
  // The user do delete for.
  string id = 1;
  // User ID of the friend to remove.
  string friend_id = 2;
}

// Remove a user from a group.
message DeleteGroupUserRequest {
  // User to remove.
  string id = 1;
  // ID of the group to remove them from.
  string group_id = 2;
}

// Delete an individual storage object.
message DeleteStorageObjectRequest {
  // Collection.
  string collection = 1;
  // Key.
  string key = 2;
  // Owner user ID.
  string user_id = 3;
  // Version for OCC.
  string version = 4;
}

// Delete a single wallet ledger item.
message DeleteWalletLedgerRequest {
  // User ID to remove wallet ledger item from.
  string id = 1;
  // ID of the wallet ledger item to remove.
  string wallet_id = 2;
}

// List (and optionally filter) users.
message ListAccountsRequest {
  // User ID or username filter.
  string filter = 1;
  // Search only banned users.
  bool banned = 2;
  // Search only recorded deletes.
  bool tombstones = 3;
}

// List (and optionally filter) storage objects.
message ListStorageRequest {
  // User ID to filter objects for.
  string user_id = 1;
}

// List of storage objects.
message StorageList {
  // List of storage objects matching list/filter operation.
  repeated nakama.api.StorageObject objects = 1;
  // Approximate total number of storage objects.
  int32 total_count = 2;
}

// Unlink a particular device ID from a user's account.
message UnlinkDeviceRequest {
  // User ID to unlink from.
  string id = 1;
  // Device ID to unlink.
  string device_id = 2;
}

// Update user account information.
message UpdateAccountRequest {
  // User ID to update.
  string id = 1;
  // Username.
  google.protobuf.StringValue username = 2;
  // Display name.
  google.protobuf.StringValue display_name = 3;
  // Metadata.
  google.protobuf.StringValue metadata = 4;
  // Avatar URL.
  google.protobuf.StringValue avatar_url = 5;
  // Langtag.
  google.protobuf.StringValue lang_tag = 6;
  // Location.
  google.protobuf.StringValue location = 7;
  // Timezone.
  google.protobuf.StringValue timezone = 8;
  // Custom ID.
  google.protobuf.StringValue custom_id = 9;
  // Email.
  google.protobuf.StringValue email = 10;
  // Password.
  google.protobuf.StringValue password = 11;
  // Device ID modifications.
  map<string, string> device_ids = 12;
  // Wallet.
  google.protobuf.StringValue wallet = 13;
}

// The identifier for a user account.
message UserId {
  // The unique identifier of the user account.
  string id = 1;
}

// A list of console users.
message UserList {
  // A console user
  message User {
    // Username of the user
    string username = 1;
    // Email of the user
    string email = 2;
    // Role of the user;
    UserRole role = 3;
  }

  // A list of users.
  repeated User users = 1;
}

enum UserRole {
  USER_ROLE_UNKNOWN = 0;
  USER_ROLE_ADMIN = 1; // All access
  USER_ROLE_DEVELOPER = 2; // Best for developers, also enables APIs and API explorer
  USER_ROLE_MAINTAINER = 3; // Best for users who regularly update player information.
  USER_ROLE_READONLY = 4; // Read-only role for those only need to view data
}

// List of nodes and their stats.
message StatusList {
  // The status of a Nakama node.
  message Status {
    // Node name.
    string name = 1;
    // Health score.
    int32 health = 2;
    // Currently connected sessions.
    int32 session_count = 3;
    // Currently registered live presences.
    int32 presence_count = 4;
    // Current number of active authoritative matches.
    int32 match_count = 5;
    // Current number of running goroutines.
    int32 goroutine_count = 6;
    // Average response latency in milliseconds.
    double avg_latency_ms = 7;
    // Average number of requests per second.
    double avg_rate_sec = 8;
    // Average input bandwidth usage.
    double avg_input_kbs = 9;
    // Average output bandwidth usage.
    double avg_output_kbs = 10;
  }

  // List of nodes and their stats.
  repeated Status nodes = 1;
}

// An individual update to a user's wallet.
message WalletLedger {
  // The identifier of this wallet change.
  string id = 1;
  // The user ID this wallet ledger item belongs to.
  string user_id = 2;
  // The changeset.
  string changeset = 3;
  // Any associated metadata.
  string metadata = 4;
  // The UNIX time when the wallet ledger item was created.
  google.protobuf.Timestamp create_time = 5;
  // The UNIX time when the wallet ledger item was updated.
  google.protobuf.Timestamp update_time = 6;
}

// List of wallet ledger items for a particular user.
message WalletLedgerList {
  // A list of wallet ledger items.
  repeated WalletLedger items = 1;
}

// Write a new storage object or update an existing one.
message WriteStorageObjectRequest {
  // Collection.
  string collection = 1;
  // Key.
  string key = 2;
  // Owner user ID.
  string user_id = 3;
  // Value.
  string value = 4;
  // Version for OCC.
  string version = 5;
  // Read permission value.
  google.protobuf.Int32Value permission_read = 6;
  // Write permission value.
  google.protobuf.Int32Value permission_write = 7;
}<|MERGE_RESOLUTION|>--- conflicted
+++ resolved
@@ -191,14 +191,11 @@
   }
 
   // List (and optionally filter) users.
-<<<<<<< HEAD
-=======
   rpc ListAccounts (ListAccountsRequest) returns (AccountList) {
     option (google.api.http).get = "/v2/console/account";
   }
 
   // List (and optionally filter) users.
->>>>>>> 5bc06989
   rpc ListUsers (google.protobuf.Empty) returns (UserList) {
     option (google.api.http).get = "/v2/console/user";
   }
