# Change Log
All notable changes to this project are documented below.

The format is based on [keep a changelog](http://keepachangelog.com) and this project uses [semantic versioning](http://semver.org).

## [Unreleased]
### Added
- New runtime Satori client options for time-based caching.

### Changed
- Adjust unit of measure for Satori client timeout.

### Fixed
- Fix migration script to correctly revert console fine-grained access control changes.
<<<<<<< HEAD
- Avoid unnecessary cache check in runtime Satori client Properties lookup.
=======
- Fix an issue that would prevent the console data reset operation from completing successfully.
>>>>>>> f0ee13df

## [3.34.1] - 2025-11-12
### Added
- Add trace identifier to RPC function contexts.
- Add runtime Satori client feature to send direct messages.
- Add runtime Satori client option to fetch messages by a set of identifiers.
- New TypeScript/JavaScript runtime function to generate secure random bytes.
- New Lua runtime function to generate secure random bytes.

## [3.34.0] - 2025-11-09
### Added
- New Go runtime initializer function to register raw console HTTP handlers.

### Changed
- Satori client functions now allow filtering by both names and labels.

### Fixed
- Use correct leaderboard ranks disable hook in the Go runtime.
- Release database connections faster in notification deletion operations.
- Release database connections faster when listing console users.
- Release database connections faster when disabling ranks for leaderboards or tournaments.

## [3.33.1] - 2025-11-03
### Fixed
- Fix an issue with Hiro dependencies vendoring.
- Remove usage of database random generator function in migrations for compatibility with older PostgreSQL versions.

## [3.33.0] - 2025-10-31
### Added
- Add Hiro integration to Console UI.
- Console UI display and interaction with Hiro Inventory.
- Console UI display and interaction with Hiro Progressions.
- Add support for importing accounts in Console UI.
- Add support for exporting and importing storage object values.
- Expanded support for access controls in Console UI and API.
- Support for access control templates in Console UI.
- Console UI integration with Satori, if configuration is present.
- Allow sending Satori messages directly from the Console UI.
- Add support for account notes in Console UI.
- Add support for additional filtering options in Console UI Purchases and Subscriptions views.
- Add support for additional filtering options in Console UI Wallet Ledger view.
- Allow sending In-App Notifications from Console UI.

### Fixed
- Add missing return value in Google In-App Purchase subscription validation.

## [3.32.1] - 2025-10-17
### Fixed
- Shorter processing for matchmaker custom function when inactive.
- Google and Apple In-App Purchase notification handling improvements for subscription upgrade/downgrade events.

## [3.32.0] - 2025-09-16
### Changed
- In-App Purchase runtime callback functions now handle other status changes besides refunds.
- Update In-App Purchase validation internals to use Google Subscriptions v2 API.

## [3.31.0] - 2025-09-02
### Changed
- Build with Go 1.25.0.

### Fixed
- Update Satori client types to match latest API spec.
- Ensure Console UI loads correctly when served over non-SSL connections.
- Fix match detail view in Console UI.

### Added
- Add API response field indicating if join is required for tournaments.

## [3.30.0] - 2025-08-10
### Added
- Send In-App Notification for friend removal or friend request rejection.

### Changed
- Rebuilt console UI on Vue.js and the new Heroic UI components.

## [3.29.0] - 2025-07-29
### Added
- New "MatchmakerProcessor" hook to set custom matching behaviour tapping into the complete ticket pool.

### Changed
- Update Satori client to latest API spec.
- Process all Apple subscriptions in receipt latest_receipt_info and return the one with higher expiry time.

### Fixed
- Fix an issue where the leaderboard ranks were sometimes incorrectly calculated when fetching a previous page of records.

## [3.28.0] - 2025-07-14
### Added
- Add party listing API and party labeling support.
- Matchmaker entry create time is now available for custom runtime processing functions.

### Changed
- New Satori cache flag configuration parameter to require disabling by default.
- Satori operations no longer carry an unnecessary session identifier.
- Build with Go 1.24.5.

### Fixed
- Fix an issue where a purchased Google Subscription would not be looked up by the LinkedPurchaseToken field contained in a notification.
- Improve Satori caching to prevent incorrect hits.
- Update tournament size record deletion if it has a maximum size set.

## [3.27.1] - 2025-05-22
### Changed
- Minor dependency updates.
- Decorate request context in authentication after hooks.

## [3.27.0] - 2025-05-12
### Added
- Add Satori client API to list Flags Overrides.

### Changed
- Change Facebook Limited Login validation keys URL.
- Update Facebook Graph API to v22.
- Enable Satori FlagsList to return all default flags.
- Reduce In-App Purchase validation logged errors to debug level.
- Increase default timeout for Apple In-App Purchase verification.
- Build with Go 1.24.3.

### Fixed
- Fix chat message listing pagination issue.
- Ensure In-App Purchase validation for Google always rejects pending or cancelled receipts.
- Fix Lua runtime storage index filter registration function.
- Fix context issue when calling Satori runtime APIs via socket operations.
- Fix an issue with message timestamp precision in returned channel messages.

## [3.26.0] - 2025-01-25
### Added
- Allow account filtering by email in the Console.
- Add friend metadata support.
- Add optional caching of Satori client requests.

### Changed
- Build with Go 1.23.5.

### Fixed
- Ensure persisted chat messages listing returns correct order.
- Return correct tournament details in console API leaderboard details endpoint.
- Do not report invalid http RPC ids to prometheus counts.
- Fix Lua runtime short day format option.
- Fix group listing with open and count filters.

## [3.25.0] - 2024-11-25
### Added
- Add new runtime function to get a list of user's friend status.
- Add new Follow/Unfollow runtime APIs.
- Add new NotificationsUpdate runtime API.
- Add new initializers function to get config values.

### Changed
- Increase limit of runtime friend listing operations to 1,000.
- Leaving a group is now treated as a deletion when done by the last member.
- Build with Go 1.23.3.

### Fixed
- Add missing JavaScript runtime SessionRefresh before/after hook functions.
- Correct text in tournament creation error messages.
- Improve copying of internal configuration before display to devconsole.
- Close group channel sooner when group is deleted.

## [3.24.2] - 2024-10-22
### Fixed
- Correctly display MFA-related configuration in devconsole UI.
- Correctly extract RPC function identifiers.

## [3.24.1] - 2024-10-21
### Changed
- Build with correct version of Protobuf dependency.

## [3.24.0] - 2024-10-21
### Added
- New runtime function to list user notifications.
- Support for runtime registration of custom HTTP handlers.

### Changed
- Increased limit on runtimes group users list functions.
- Added pagination support to storage index listing.
- Update runtime Satori client for latest API changes.
- Build with Go 1.23.2.

### Fixed
- Ensure matchmaker stats behave correctly if matchmaker becomes fully empty and idle.
- Correctly clear rank cache entries on account deletion.
- Only display owned purchases in the console account tab.
- Correctly infer X-Forwarded-For headers on Satori Authenticate calls in JS/Lua runtimes.

## [3.23.0] - 2024-07-27
### Added
- Add devconsole view to list and search purchases across users.
- Add devconsole view to list and search subscriptions across users.
- Add function to get notifications by identifier to Go runtime.
- Add function to get notifications by identifier to Lua runtime.
- Add function to get notifications by identifier to TypeScript/JavaScript runtime.
- Add function to delete notifications by identifier to Go runtime.
- Add function to delete notifications by identifier to Lua runtime.
- Add function to delete notifications by identifier to TypeScript/JavaScript runtime.
- Add runtime function to disable ranks for an active leaderboard.
- Add new matchmaker stats API.
- Add support for specifying session vars in devconsole API explorer calls.

### Changed
- Add leaderboard create function parameter to enable or disable ranks.
- Add tournament create function parameter to enable or disable ranks.
- Obfuscate further fields when viewing server configuration in the devconsole.
- Build with Go 1.22.5.

### Fixed
- Correctly wire Go runtime shutdown function context.
- Fix friends of friends API error when user has no friends.
- Fix group listing pagination if name filter is used.
- Correctly register friends of friends API before/after hooks.

## [3.22.0] - 2024-06-09
### Added
- Add runtime support for registering a shutdown hook function.
- Add support to custom sorting in storage index search.
- New config option to enforce a single party per user socket.
- New config option to enforce a single valid session token per user.
- New friends of friends listing API and runtime functions.

### Changed
- When a user is blocked, any DM streams between the blocker and blocked user are torn down.
- Add confirm dialog to devconsole delete operations.
- Reduce Console Storage View memory usage.
- Upgraded pgx to v5.
- Attempt to import Facebook friends on Limited Login authentication.
- Build with Go 1.22.4.
- Improve devconsole login page experience.
- Return Lua VM instance to the pool only after any error processing is complete.
- Better cancellation of long running queries in devconsole operations.

### Fixed
- Ensure Apple receipts with duplicate transaction identifiers are processed cleanly.
- Fix leaderboard rank cache initialization upon startup.
- Fix log message incorrectly referencing "userID" instead of "senderID".
- Fix Lua runtime calls to string metatable functions.
- Correctly handle Steam API rejections on friend listing operations.
- Ensure Google auth token errors are handled gracefully.

## [3.21.1] - 2024-03-22
### Added
- Add ability to easily run unit and integration tests in an isolated docker-compose environment.

### Changed
- More efficient initial loading of storage index contents.

### Fixed
- Fix issue with Fleet Manager access causing an unexpected error.

## [3.21.0] - 2024-03-17
### Added
- Add Fleet Manager API to power session-based multiplayer integrations. See [the documentation](https://heroiclabs.com/docs/nakama/concepts/multiplayer/session-based/) for more details.
- Add CRON next and previous functions to Go runtime.
- Add CRON previous function to Lua runtime.
- Add CRON previous function to TypeScript/JavaScript runtime.
- Add support for storage deletes in runtime multi-update functions.

### Changed
- Reduce number of memory allocations in leaderboard cache.
- Fix leaderboard rank cache inconsistencies/race that could arise under heavy load.
- List leaderboard records can now return up to 1,000 records per request.
- Simplify query planning for storage object read operations.
- Improve comparison operation for leaderboard rank cache ordering.
- Extend extraction of purchase data from Apple IAP receipts.

### Fixed
- Prevent players from requesting duplicate joins to the same party.
- Prevent players from requesting joins to parties they are already members of.
- Ensure runtime user deletion function rejects the system user.

## [3.20.1] - 2024-02-03
### Changed
- Improve handling of messages being sent while session is closing.
- Build with Go 1.21.6.

### Fixed
- Skip Google refund handling for deleted users.
- Fix storage engine version check regression.
- Fix JavaScript runtime tournament records list owner identifier parameter handling.
- Fix regression in tournament end active time calculation when it coincides with reset schedule.
- Better handling of concurrent wallet update operations for the same user.

## [3.20.0] - 2023-12-15
### Changed
- JavaScript runtime `localcachePut` now only accepts primitive types, other values will throw an error.
- Storage search index list max limit increased from 100 to 10,000 results.
- Upgrade GRPC-Gateway, Tally, Zap, crypto, oauth2, GRPC, and related dependencies.
- Build with Go 1.21.5.

### Fixed
- Fix pointer slices assertions in JavaScript runtime Nakama module function arguments.
- Fix caller ID parameter index in Lua runtime `storage_list` function.
- Fix incorrect GOARCH flag in Dockerfiles for arm64.

## [3.19.0] - 2023-11-11
### Added
- Add IAP purchase validation support for Facebook Instant Games.
- Add Lua runtime function to clear all localcache data.
- Add JavaScript runtime function to clear all localcache data.
- Add support for per-key TTL in Lua runtime localcache.
- Add support for per-key TTL in JavaScript runtime localcache.
- Add support for optional client IP address passthrough to runtime Satori client.

### Changed
- Remove unused config 'matchmaker.batch_pool_size'.
- RPC now allows omitting the `unwrap` parameter for requests with empty payloads.
- Upgrade GRPC dependency.
- Writing tournament scores now updates number of scores even if submitted score is not an improvement.
- Move internal queries with variable number of args to a fixed number of args syntax.
- Better handling of `num_score` and `max_num_score` in tournament score updates.
- Remove unnecessary `curl`, `git`, `unzip`, `rsync`, and `schroot` tools from Docker images.
- Build with Go 1.21.4 and use Debian bookworm-slim for base docker images.

### Fixed
- Correctly handle empty email field when authenticating via Apple Sign In.
- Fix issue where rank cache may store duplicate ranks for some score inputs.
- Fix issue related to accepting party members.
- Fix HTTP request timeout usage in JavaScript runtime.

## [3.18.0] - 2023-10-24
### Added
- Allow HTTP key to be read from an HTTP request's Basic auth header if present.
- Add prefix search for storage keys in console (`key%`).
- Runtime functions to build a leaderboardList cursor to start listing from a given rank.
- Improved support for TypeScript/JavaScript runtime profiling.

### Changed
- Session cache model switched from whitelist to blacklist for improved usability.
- Use Steam partner API instead of public API for Steam profiles and friends requests.
- Add create_time and update_time to returned storage engine writes acks.
- Add storage index create flag to read only from the index.
- Add caller ID param to storage listing and storage index listing runtime APIs.
- Update Facebook Graph API usage from v11 to v18.
- Add support for refresh token rotation.
- Allow JS runtime storage write operation version inputs to be undefined.
- Build with Go 1.21.3.

### Fixed
- Fixed multiple issues found by linter.
- Fix storage index listing results sometimes being returned with incorrect order.
- Fixes calculation of leaderboard and tournament times for rare types of CRON expressions that don't execute at a fixed interval.
- Improved how start and end times are calculated for tournaments occurring in the future.
- Fix users receiving friend request notifications when added by users who have blocked them.
- Fix Go runtime registration of matchmaker custom override hook function.
- Fully remove corresponding matchmaker tickets after custom matchmaker process completes.
- Fix incorrectly documented default value for matchmaker flag.

### [3.17.1] - 2023-08-23
### Added
- Add Satori `recompute` optional input parameter to relevant operations.

### Changed
- Prefix storage index values with `value.` for query input namespacing purposes.

### Fixed
- Ensure graceful log handling during Lua runtime check operation.
- Fix Satori client response body resource handling.

## [3.17.0] - 2023-07-19
### Added
- Introduce pagination for console API leaderboard and tournament listing endpoint.
- Introduce pagination for devconsole leaderboard view.
- Add storage object indexing support and related runtime functions.
- Return rank count from leaderboard score listings, if available for the given leaderboard.
- Return rank count from tournament score listings, if available for the given tournament.

### Changed
- Better formatting for graphed values in devconsole status view.
- Better handling of large numbers of configured leaderboards and tournaments.
- Improved delivery of non-persistent SendAll notifications to large numbers of users.
- Truncate stats reported to devconsole status view to 2 decimal digits for improved readability.
- Memory usage and population time improvements in leaderboard rank cache.
- Better handling of internal transaction retries.
- Better handling of party membership when interacting with matchmaking.
- Improve leaderboard cache reporting of idempotent operations.
- Build with Go 1.20.6.

### Fixed
- Correct cursor usage in group listings using only open/closed group state filter.
- Fix issue delivering persistent SendAll notifications to large numbers of users.
- Remove incorrect category start and category end parameters from runtime leaderboard list functions.
- Graceful handling of idempotent tournament creation operations.
- Correct sorting of batched storage write and delete operations.
- Fix indexing of channel message list responses in Lua runtime.
- Better handling of parameters submitted from the devconsole UI.
- Remap original Google IDs to "next generation player IDs"
- Return ordered owner records in leaderboard/tournament records listings.

## [3.16.0] - 2023-04-18
### Added
- Add "tournamentRecordDelete" function to server frameworks.
- Add "insecure" flag to runtime http functions to optionally skip TLS checks.
- [Satori](https://heroiclabs.com/satori/) API available to Nakama server in all server frameworks.
- New "MatchmakerOverride" hook to provide custom matching behaviour.

### Changed
- Improve graceful shutdown of Google IAP receipt processor.
- If In-App Purchase validation contain mismatching user IDs, do not return an error.
- Better handling of matchmaker operations while the interval process is in execution.
- Add user ID param to Go runtime GroupUpdate function.
- Build with Go 1.20.3 and use Debian bullseye-slim for base docker images.

### Fixed
- Consistent validation of override operator in runtime leaderboard record writes.
- Correctly filter open/closed groups in the listing API.
- Ensure direct message channel message list is correctly scoped to participants only.
- Make next and previous cursor of leaderboard and tournament records around owner operations consistent with record listings.
- Make next and previous cursor of leaderboard and tournament records haystack operations consistent with record listings.

## [3.15.0] - 2023-01-04
### Added
- Allow the socket acceptor to read session tokens from request headers.
- Add support for custom response headers set in server configuration.
- Add missing fields to tournament end and reset JavaScript server framework hooks.
- Add support for removing channel messages to all server runtimes.
- Allow Console group UI view to add new members.
- Allow "DELETE" and "HEAD" methods in server framework HTTP request functions.
- Add In-App Purchase notification callback functions to all server runtimes.
- Add "DeleteAccount" client API function.
- Add "DeleteAccount" before and after hook functions to all server runtimes.

### Changed
- Use stricter validation of limit param in server framework storage list operations.
- Allow newer subdomain variant in Facebook Limited Login token issuer field.
- Rename "groupsGetRandom" to "groups_get_random" in the Lua server framework for consistency.
- Accept Google IAP receipts with or without Unity wrapper structures.
- Update Nakama logos.
- Use stricter validation of method param in Lua server framework HTTP request function.
- Disable SQL statement cache mode describe by default. This reverts to the same behaviour as before 3.14.0 release.
- Build with Go 1.19.4 release.
- Always log out and disconnect a user when it's deleted.

### Fixed
- Fix response structure in purchase lookups by identifier.
- Ensure corresponding leaderboard rank cache entries are removed when a user is deleted.
- Update scheduler when leaderboards and tournaments are deleted from the Console.
- Fix matchmaker tracking of eligible matches when downsizing for count multiples.
- Handle context cancellation in "httpRequest" calls in the JavaScript server framework.
- Handle context cancellation in "httpRequest" calls in the Lua server framework.
- Fix logic on users who attempt to leave groups they're banned from.
- Fix logic in optional params in JavaScript server framework token generate function.
- Validate group member count so it does not update when failing to add a member.
- Handle Google IAP validation token caching when using credential overrides.
- More graceful handling of no-op authoritative storage delete operations.
- Ensure rank cache is correctly updated when joining tournaments.
- Ensure default parameters for tournament listings are consistent between API and runtimes.
- Fix Console groups view incorrect visual removal of last group member.
- Fix In-App Purchase subscription notification handling.
- Fix handling of party leader transition if previous leader and other members leave concurrently.
- Fix exact enforcement of maximum party size.
- Fix JS/Lua runtime base64Decode functions to pad input strings by default if needed.

## [3.14.0] - 2022-10-14
### Added
- Add new GroupsGetRandom function to the runtimes.

### Changed
- More consistent signature and handling between JavaScript runtime Base64 encode functions.
- Improve group list cursor handling for messages with close timestamps.
- Improve handling of database connections going through proxies.
- Improve extraction of purchases and subscriptions from Apple receipts.
- Improve signature of JavaScript runtime Base64 decode functions.
- Improve signature of JavaScript runtime Base16 encode and decode functions.
- Token and credentials as inputs on unlink operations are now optional.
- Improve runtime IAP operation errors to include provider payload in error message.
- Build with Go 1.19.2 release.
- Disconnect users when they are banned from the console or runtime functions.

### Fixed
- Observe the error if returned in storage list errors in JavaScript runtime.
- More exact usage of limit parameter in leaderboard record listings.
- Include subscriptions in all data deletion from the developer console.
- Fix the return format of JavaScript runtime account export function.
- Add user ID to JS runtime wallet operations returned results.
- Fix a bug which would prevent subscriptions to be stored when validating with persist set to true.
- If server shutdown is started before the rank cache is populated observe the context cancellation.

## [3.13.1] - 2022-08-18
### Fixed
- Push new tag for fix to Docker image releases.

## [3.13.0] - 2022-08-18
### Added
- Add subscription validation APIs and runtime functions for Google and Apple.
- New Chat Messages view in the Nakama Console.
- New Chat Messages listing and delete endpoints in the Nakama Console API.
- Add extended filtering options to Nakama Console Matches view.
- Add additional filter handling to Nakama Console Accounts view.
- Add "NotificationsDelete" function to all runtimes.

### Changed
- Improve runtime handling of non-persisted purchases and subscriptions.
- Improve validation of count multiple matchmaker parameter.
- Use stricter validation of user email inputs in the Nakama Console.
- Add next and previous cursor to results of leaderboard and tournament records around owner client operations.
- Add next and previous cursor to results of leaderboard and tournament records haystack runtime operations.
- Build with Go 1.19.0 release.
- Improve signature of JavaScript runtime HMAC SHA256 hash function.
- Improve signature of JavaScript runtime Base64 encode functions.
- Improve handling of JavaScript runtime context cancellation.
- Allow runtime group updates to increase max count beyond 100.

## [3.12.0] - 2022-05-22
### Added
- Add "FriendsBlock" function to all runtimes.
- Add "ChannelMessagesList" function to all runtimes.

### Changed
- Ensure storage write ops return acks in the same order as inputs.
- Update console path for delete all data operation.
- Check HTTP key before Authorization header in RPC function invocations.
- Expose error message from Apple authentication JWT verification failures.
- Improve user online status lookups.
- Build with Go 1.18.2 release.
- Update naming of delete notifications before/after hook registration functions.
- Improve clarity of Nakama Console status view graph headers.
- Improve log messages from failed social provider requests.
- Improve concurrency with Lua runtime function registrations.
- Ensure authoritative match loggers correctly include only their own match identifier.
- Improve handling of large tournament max size values.
- Improve handling of channel removal on group leave/kick/ban.
- Small UI adjustments to the group membership view in the Nakama Console.

### Fixed
- Fix data returned by "StreamUserList" in JavaScript runtime.
- Allow passing lists of presences as match init parameters to Go runtime matches.
- Fix Nakama Console object counts when database statistics are not available.
- Must generate username field in the token generator if not specified when called by the server runtimes.
- Improve JavaScript runtime authoritative match filtered broadcasts to large sets of users.
- Align optional parameters in JavaScript runtime bindings.
- Fix JavaScript registered match handlers not being available within the "InitModule" function.
- Use unique notification ID handling for persistent notifications sent to all users.
- Ensure concurrent leaderboard creation requests are handled idempotently.
- Fix regression with matchmaker optimization used when only two opponents are matched.

## [3.11.0] - 2022-03-21
### Added
- Add "GroupUsersBan" function to all runtimes.
- Add "LeaderboardRecordsHaystack" to all runtimes.
- Add Groups page and API endpoints to the developer console.
- Add "NotificationSendAll" function to the runtimes, for sending a notification to all users.
- Log a warning when client IP address cannot be resolved.
- Add matchmaker option to enforce a multiple of resulting matched count.
- Add tagged Prometheus stats containing RPC function identifiers.

### Changed
- Improve Stackdriver log format timestamp and message field formats.
- Use crypto random to seed global random instance if possible.
- Allow migrate subcommand to use database names that contain dashes.
- Add senderID param to "channelIdBuild" function.
- Improve leaderboard rank cache population at startup.
- JavaScript global variables are made immutable by default after the "InitModule" function is invoked.
- Return system user UUID string in "StorageWrite" acks for all runtimes.
- Realtime after hooks now include both the outgoing and incoming payload.
- Realtime after hooks do not run when the operation fails.
- Build with Go 1.18.0 release.

### Fixed
- Fix the registered function name for "nk.channelIdBuild" in the JavaScript runtime.
- Better input validation for Steam link operations.
- Fix incorrect link device behaviour in JavaScript runtime.
- Fix JavaScript runtime multi-update execution consistency when part of the operation fails.
- Fix handling of wallet ledger lookups with no limit during account exports.
- Ensure maximum count is accounted for in matchmaker mutual match checks.
- Ensure the matchmaker always correctly prefers matches closer to the maximum count.

## [3.10.0] - 2021-12-16
### Added
- Add ctx field to access http request headers in the runtimes.
- New JS runtime stringToBinary and binaryToString functions.
- New configuration option for frequency of database DNS change scans.

### Changed
- Set JavaScript runtime custom error message as the returned payload message in RPC requests.
- JavaScript runtime match data changed to use Uint8Array type.
- Update Tally, and transitive dependencies to resolve dynamic linker error in xxhash package.
- Build with Go 1.17.5 release.

### Fixed
- Gracefully close Lua matches when call queue fills up.
- Better handling for Lua runtime wallet update operation errors.
- Fix handling of leaderboard record writes that do not need to update the database.
- Fix parsing edge case in TypeScript/JavaScript runtime storage delete operations.
- Better handling of leaderboard and tournament score submissions that result in no score change.
- Named match creation now returns existing presences if the name mapped to an existing match.

## [3.9.0] - 2021-10-29
### Added
- Allow creation of relayed matches with a name. Names will be mapped to match identifiers.
- Expose Nakama errors to the server runtime.
- The wallet ledger view in the Nakama Console now supports pagination.

### Changed
- Periodically check database hostname for underlying address changes more frequently.
- Upgrade GRPC, GRPC-Gateway, Protobuf, PGX, and other dependencies.

### Fixed
- Fix optimistic email imports when linking social profiles.
- Fix error on API group update name already taken.

## [3.8.0] - 2021-10-15
### Added
- Add final notification sent to sockets closed via single socket option.
- Add match signal function to server framework.
- Add node status icons to the console dashboard.

### Changed
- Build with Go 1.17.2 release.
- Match handlers are now required to implement a signal handler function.

  Match signals allow the match handler to be sent a reservation signal to mark a user ID or session ID into the match state ahead of their join attempt and eventual join flow. This is useful to apply reservations to a matchmaking system with Nakama's matchmaker or match listings APIs.

- Log status follow missing users at debug instead of warn level.

### Fixed
- Fix input validation edge case in group listing operations.

## [3.7.0] - 2021-09-28
### Added
- New config options to enforce a single socket per user, and a single match per socket.

### Changed
- Build with Go 1.17.1 release.
- Allow tournament creation operations to set the authoritative flag.
- Update to nakama-common 1.18.0 release.

## [3.6.0] - 2021-09-09
### Added
- More informational logging when groups are created, updated, or deleted.
- Add "ChannelMessageUpdate" function to server framework.
- New config option to toggle Lua runtime error stacktraces returned to clients.

### Changed
- Use the Facebook Graph API v11.0 version.
- Defer Facebook email import execution to after account creation.
- Improve encode/decode check in authoritative match creation parameters.
- Warn when using deprecated config parameters.
- Improve email import semantics when linking social accounts.
- Log IAP provider API response payload when non 200 status code is returned.
- Better handling of storage operations where OCC is not required.
- Default ledger updates to false in "walletsUpdate" function in the JavaScript/Lua runtimes. Same as how Go usage works.
- Build with Go 1.17.0 release.
- Purchase validation functions now return a flag indicating if valid purchases are new or resubmitted.
- Adjust Lua runtime pool allocation startup logs.

### Fixed
- Fix log level in Lua runtime log calls which use structured logger fields.
- Register purchase validation before/after hooks in JavaScript/Lua runtimes.
- Register "DemoteGroupUsers" before/after hooks in the JavaScript runtime.
- Add missing "environment" to JavaScript ValidatedPurchases type.
- Fix typos in error messages which mention empty input values.
- Fix resolution of exported time and latency metrics.
- Optimize tournament lookup operations.
- Fix "groupUpdate" function incorrect parsing of "open" argument in the Lua runtime.
- List JavaScript modules if loaded from the default entrypoint in the Console.

## [3.5.0] - 2021-08-10
### Added
- Handle thrown JS runtime custom exceptions containing a message and a grpc code to be returned in the server response.
- Add function to retrieve a random set of users to server framework.
- Add ChannelMessageSend function to server framework.
- Add BuildChannelId function to server framework.

### Changed
- Apple Sign-In is now supported across both Web and mobile tokens.
- Status messages can now be up to 2048 characters (increased from 128 characters).
- Improved SQL used in unfiltered group listings queries.
- Throw error instead of panic when attempting to create a group with the system user.
- Add userId field for permission check in JavaScript/Lua runtimes groupUpdate functions.
- Allow standard space characters in usernames for direct compatibility with Steam display names.
- Build with Go 1.16.7 release.
- Allow batch-only leaderboard and tournament score lookups from the server framework.
- Return a better error message when single input wallet updates are performed for a user which does not exist.
- Update to newer Apple guidelines on Game Center root certificate validation in authentication.

### Fixed
- Fix creator id being read from the wrong argument in JavaScript runtime groupUpdate function.
- Fix max count being incorrectly validated in groupUpdate JavaScript runtime function.
- Fix error handling when attempting to write records to a tournament that does not exist.
- Fix JavaScript runtime missing fields from leaderboards/tournaments get, list, and write functions.
- Fix JavaScript runtime ownerId field bad parsing in leaderboard/tournament records list functions.
- Fix parameter usage in leaderboard score set operator.
- Fix JavaScript runtime storageList not returning a cursor.

## [3.4.0] - 2021-07-08
### Added
- Add new groupsList runtime function.
- Add runtime leaderboardList and leaderboardsGetId functions.
- Add leaderboard/tournament prev_reset field.
- Add custom metrics runtime functions for counters, gauges, and timers.
- Add optional override for runtime Apple IAP validation function.
- Add socket lang parameter to Go runtime contexts.

### Changed
- Include ticket in party matchmaker add operation responses.
- Build with Go 1.16.5 release.
- Replace Bleve gtreap in-memory store implementation with a more compact version.
- Users kicked from parties now receive a party close event.
- Log recovered panics in HTTP handler functions at error level rather than info.
- Add new langTag, members and open filters to the group listing API.
- Upgrade pgx to v4 for improved SQL performance.
- Update RegisterLeaderboardReset runtime function signature.
- Cancel runtime context when graceful shutdown completes.
- Add button to Nakama Console UI to allow device IDs to be copied.
- Improve runtime single wallet update error results.

### Fixed
- Ensure all members are correctly listed in party info when there are multiple concurrent successful joins.
- Correctly set party ID in matchmaker matched callback input.
- Send Party close messages only where appropriate.
- Fix TypeScript/JavaScript match dispatcher presence list validation.
- Fix JavaScript/Lua friendsList incorrect returned values.

## [3.3.0] - 2021-05-17
### Added
- Tournaments and leaderboards now allow operator scoring to be passed in on updates.
- Tournaments and leaderboards now support decrement score operator.
- Add "rpc_id" and "api_id" to the structured logger output in API calls.

### Changed
- Store email, avatar URL, and display name provided by Apple, Facebook, and Google login providers if empty.
- Change runtime group add/kick/promote/demote APIs to include optional callerID parameter for permission checking. If the caller ID is an empty string it defaults to the system user.
- Default to use SSL mode "prefer" in database connections.

### Fixed
- Fix reading Lua authoritative match states that contain functions.
- Fix reading JS/TS authoritative match states that contain functions.
- Use UNIX path representation for embedded migrations and console files on Windows systems.
- Update Lua VM implementation to resolve nil reference caused after a VM registry resize.
- Pointerize slice and map types when passed into the JS VM so that they're mutated by reference.
- Fix off by one error in leaderboard records returned by "around owner" queries.
- Return null from within JS VM GetMatch function if match does not exist.

## [3.2.1] - 2021-04-19
### Changed
- A user's online indicator now observes the status mode rather than just socket connectivity.
- Update sql-migrate library to a32ed26.
- Rework some migrations for better compatibility with different database engines.
- Update to Protobuf v1.5.2, GRPC v1.37.0, and GRPC-Gateway v2.3.0 releases.
- Update to Bleve v2.0.3 release.
- Various other dependency updates.

### Fixed
- Fix user scoping in Nakama Console purchase listing view.

## [3.2.0] - 2021-04-14
### Added
- New API to logout and intercept logouts with session and refresh tokens.
- Add a leave reason to presence events to handle transient disconnects more easily.
- New API for IAP validation with Apple App Store, Google Play Store, and Huawei AppGallery.

### Changed
- Improve struct field alignment on types in the social package.
- Improve memory re-use within the matchmaker and match registry structures.
- Support Facebook Limited Login tokens received into the standard Facebook login/link/unlink functions.
- Update JS VM to newer version. This resolves an issue with resizing some JS arrays.
- Build with Go 1.16.3 release.

### Fixed
- Matchmaker entries which were only partially matched together could not combine with larger player counts.
- Fix bad inputs parsed in some before/after hook executions made from the API Explorer in the Console.
- Correctly return Unix timestamps in JS runtime functions returning users/accounts data.

## [3.1.2] - 2021-03-03
### Changed
- Sort match listings to show newer created matches first by default.
- Loosen status follow input validation and constraints to ignore unrecognised user IDs and usernames.
- Build with Go 1.16.0 release.
- Do not import Steam friends by default on Steam authentication.
- Do not import Facebook friends by default on Facebook authentication.
- Improve match label update batching semantics.
- Account object returned by some JS runtime functions are not flattened with user values anymore.

### Fixed
- Fix an issue in the JS runtime that would prevent the matchmaker matched callback to function correctly.
- Allow the console API to return large responses based on the configured max message size.
- Allow JS runtime initializer functions to be invoked inside a try/catch block.
- Fix Tournament Reset function hook schedules calculated on first write if the end active time must be computed with no reset schedule.

## [3.1.1] - 2021-02-15
### Changed
- Go runtime logger now identifies the file/line in the runtime as the caller rather than the logger.
- Build with Go 1.15.8 release.
- Use a newer CA certificates package within the Docker containers.

### Fixed
- Fix an issue that prevented the JavaScript runtime hooks to be invoked correctly.
- Fix the delete button not working in the console leaderboard listing.
- GetUsers can fetch user accounts by Facebook ID the same as in the client API.

## [3.1.0] - 2021-02-04
### Added
- New APIs to import Steam friends into the social graph.

### Changed
- Improve output of "nakama migrate status" command when database contains unknown migrations.
- The socket status flag is now parsed as case-insensitive.
- Build with Go 1.15.7 release.

### Fixed
- Fix an issue with the JS runtime multiUpdate function.
- Fix an issue where the JS runtime would call the InitModule function twice.
- Fix how the JS runtime invokes matchmakerMatched and leaderboard/tournament related hooks.
- Fix JS VM not being put back into the pool after an RPC call.

## [3.0.0] - 2021-01-16

This is a major release of the server but **fully backwards compatible** with the 2.x releases.

### Added
- New JavaScript runtime to write server code.
- Introduce refresh tokens that can be used to refresh sessions.
- New Realtime Parties for users to create teamplay in games. Users can form a party and communicate with party members.
- Add party matching support to the Matchmaker.
- Add options to the Matchmaker to control how long tickets wait for their preferred match.
- Add Console UI permissions API.
- New "ReadFile" runtime function to read files within the "--runtime.path" folder.

### Changed
- Rebuild Console UI with Angular framework. Manage user data, update objects, restrict access to production with permission profiles, and gain greater visibility into realtime features like active matches.
- Matchmaker improvements to the process for matching and the handling of player count ranges.
- Authoritative match handlers can now tick at 60 per second.
- Support CockroachDB 20.2 release.
- Build with Go 1.15.6 release.

### Fixed
- Return rank field in Lua API for leaderboard record writes.
- Return social fields for users in friend listings.

## [2.15.0] - 2020-11-28
### Added
- Add cacheable cursor to channel message listings.
- Add group management functions to the server runtime. Thanks @4726.

### Changed
- Make metrics prefix configurable and set a default value.
- Pin the GRPC Go plugin for the protoc compiler with a tool dependency.
- Build with Go 1.15.5 release.
- Use the Facebook Graph API v9.0 version.
- Facebook authentication no longer requires access to gender, locale, and timezone data.
- Update to Bleve v1.0.13 release.
- Update to nakama-common 1.10.0 release.
- Skip logging Lua errors raised by explicit runtime calls to the `error({ msg, code })` function.

### Fixed
- Better handling of SSL negotiation in development with certs provided to the server.
- Use correct error message and response code when RPC functions receive a request payload larger than allowed.
- Expose missing 'group_users_kick' function to the Lua runtime.
- Fix an issue that would cause an error when trying to update a tournament record with invalid data.
- Fix some issues around listing tournaments.
- Fix an issue that would prevent the insertion of a record in a tournament with no scheduled reset and end time.
- Ensure the devconsole applies user password updates even if no other fields change.
- Fix third-party authentication ids not getting returned if queried through the friends graph.

## [2.14.1] - 2020-11-02
### Added
- Event contexts now contain user information for external events.
- Expose more metrics for socket activity.
- New [Docker release](https://hub.docker.com/repository/docker/heroiclabs/nakama-dsym) of the server with debug symbols enabled.
- Add "TournamentRecordsList" and "ListFriends" functions to the Go server runtime.
- Add "friends_list" and "tournament_records_list" functions to the Lua server runtime.

### Changed
- Build with Go 1.15.3 release.
- Update to Protobuf v1.4.3, GRPC v1.33.1, and GRPC-Gateway v2.0.1 releases.
- Update protocol definitions for OpenAPIv2 code generator.

### Fixed
- Fix score comparisons on leaderboard record ranks in cache. Thanks @4726.
- Put "rank" field into results from "tournament_records_haystack" calls in Lua server runtime.
- Add missing cursor return values from "GroupUsersList" and "UsersGroupList" functions in the Go server runtime.

## [2.14.0] - 2020-10-03
### Added
- Publish new metric for presences count.
- Use a "tool dependency" to specify the protoc-gen-go, protoc-gen-grpc-gateway, and protoc-gen-openapiv2 required versions. See [here](https://github.com/golang/go/wiki/Modules#how-can-i-track-tool-dependencies-for-a-module).

### Changed
- Build with Go 1.15.2 release.
- Update to Protobuf 1.4.2, GRPC 1.32.0, and GRPC-Gateway 2.0.0-beta.5. This enables us to take advantage of the new Protobuf runtime. See [here](https://blog.golang.org/protobuf-apiv2).
- Replace shell script with Go generate commands to run protoc toolchain.
- Update protocol definitions to remove warnings from stricter Go package import paths. See [here](https://developers.google.com/protocol-buffers/docs/reference/go-generated#package).
- Move some Go packages to be internal.
- Improved rank caching strategy.
- Separate authentication error response code and message for banned accounts.
- Pin to an older certs store in the Docker container to work around an issue with GeoTrust certificates.

## [2.13.0] - 2020-08-31
### Added
- Add Sign in with Apple authentication, link, and unlink.
- Wallet operations now return the previous and updated state of the wallet.
- New multi-update runtime function to handle batched storage, wallet, and account updates in a single transaction.
- Groups now have a demote API for convenience.

### Changed
- Build with Go 1.15.0 release.
- Sanitize metric names and properties fields.
- Wallet updates now use int64 values to ensure precision in all numeric operations.
- Update to nakama-common 1.7.3 release.
- Optimize how session IDs are stored in presence structs.
- Friend listings now allow a page size of up to 1000 objects.

### Fixed
- Prevent bad presence list input to dispatcher message broadcasts from causing unexpected errors.
- Extra HTTP headers in RPC responses are set before the response is written to the buffer.
- Fix an issue in the Lua runtime nk module's "jwt_generate" function that would prevent it from accepting a key in RS256 format.
- Fix an issue in the Lua runtime nk module's "rsaSHA256Hash" function that would prevent it from parsing the input private key.
- Unmatched routes in the Nakama Console server now return a 404 rather than a 401 response.

## [2.12.0] - 2020-05-25
### Added
- Print a log message when all authoritative messages have stopped during graceful shutdown.
- New option in Lua runtime for read-only globals to reduce memory footprint. This is enabled by default.
- Separate server config flags for socket read and write buffer sizes.
- Add user session scoped fields to authoritative match join attempt contexts.
- Add group ID to content of in-app notifications sent for with changes to groups.
- New runtime function to get a single match by ID.
- New runtime functions for link and unlink operations.
- New Lua runtime function to print a log message at debug level.
- Add disable time to account get operations in the server runtime.
- Expose last user relationship update time when listing friends.
- Expose caller information in logger messages.
- Expose node name in all runtime contexts.

### Changed
- Rebuild metrics implementation.
- Validate GOB encoded authoritative match create parameters.
- Eliminate user account writes to database if fields have not changed.
- The gauges in the Developer console status view more accurately reflect current server metrics.
- Disconnect match participants when a Lua runtime authoritative match ends due to an error.
- Sort wallet ledger listings by creation time from newest to oldest.
- Do not update leaderboard and tournament record timestamps when scores have not changed.
- Build with Go 1.14.3 release.
- Update to nakama-common 1.5.1 release.

### Fixed
- Fetch account in Lua runtime function now includes Facebook Instant Game IDs.
- Don't duplicate runtime environment values in the devconsole configuration view.
- All low-level channel presence events now populate room, group, and direct message fields.
- Developer console status graphs correctly show a fixed time window of metrics.
- Fix friend deletion in developer console user detail view.
- Fix group membership deletion in developer console user detail view.
- A user's password is no longer expected when unlinking emails.

## [2.11.1] - 2020-03-29
### Changed
- Update protobuf (1.3.5), websocket (1.4.2), opencensus (0.22.3), atomic (1.6.0), zap (1.14.1) dependencies.
- Update devconsole minimist (1.2.2), acorn (6.4.1) dependencies.
- Build with Go 1.14.1 release.

## [2.11.0] - 2020-02-27
### Added
- Return tournament end time in listing operations if one exists.
- Add Facebook Instant Game Authentication method.

### Changed
- Build with Go 1.14.0 release.
- Update most server dependencies (particularly GRPC, GRPC Gateway, and Protobuf).
- Upgrade to use nakama-common 1.4.0 release.

## [2.10.0] - 2020-02-13
### Added
- New metric for number of authoritative matches currently running.
- New metric for total number of events dropped by the events processor pool.

### Changed
- Build with Go 1.13.7 release.
- Update username on leaderboard and tournament records when processing a score update.
- Automatically stop empty authoritative matches after a configurable amount of time.

### Fixed
- Fix calculation for 'can enter' field for newly created tournaments.
- Ensure tournament reset callbacks carry the correct ID.
- Ensure tournament end callbacks carry the correct end and reset times.
- Expose match stopped state to the Lua runtime match dispatcher.
- Fix calculation of tournament start active time for schedules with variable active durations.

## [2.9.1] - 2020-01-14
### Changed
- Build with Go 1.13.6 release.
- Upgrade devconsole handlebars (4.3.0) dependency.

### Fixed
- Ensure tournament listing correctly uses the cursor on paginated requests.
- Passthrough GRPC Gateway Console requests to GRPC internally with authentication middleware active.

## [2.9.0] - 2019-12-23
### Added
- New runtime functions to retrieve tournaments by ID.
- Allow tournament duration to exceed reset window and cap the duration if it does.
- Ban group users which prevents them from rejoining or requesting to rejoin.
- New config parameter for max request message size separate from socket message size limit.

### Changed
- Do not use absolute path for `tini` executable in default container entry point.
- Faster validation of JSON object input payloads.
- Update IAP validation example for Android Publisher v3 API.
- Relayed multiplayer matches allow echoing messages back to sender if they're in the filter list.
- Upgrade Facebook authentication to use version 5.0 of the Facebook Graph API.
- Upgrade devconsole serialize-javascript (2.1.1) dependency.
- Ensure authoritative match dispatcher is no longer usable after match stops.
- Deferred message broadcasts now process just before match ends if match handler functions return an error.

### Fixed
- Correctly read pagination cursor in notification listings.
- Group user add no longer sends another channel message when an add operation is repeated.
- Importing Facebook friends when there are no friends and reset is true now works as expected.

## [2.8.0] - 2019-11-11
### Added
- New API for client and runtime events known as event signals.
- Allow user account password updates from the developer console.
- Runtime log messages are now tagged with their source runtime type.

### Changed
- Default runtime HTTP key value is no longer the same as the default server key value.
- A group create operation now returns a GRPC Code 6 (HTTP 409 Conflict) when the group name is already in use.
- Allow Console API requests to return results above default size limit.
- The presence count is no longer added together across nodes in the status view of the Developer Console.
- Create tournament operations always return the existing tournament after repeated calls with the same ID.
- Upgrade to Go 1.13.4 and use Debian buster-slim for base docker images.
- Rate limit the maximum number of concurrent leaderboard/tournament callback executions.
- Allow Go runtime match listing operations min/max count to be optional.

### Fixed
- Handle (OCC) errors when concurrently writing new storage objects.
- Fix optimistic concurrency controls (OCC) on individual storage objects under high write contention.
- Time spent metrics are now correctly reported in milliseconds.
- Password minimum length error message now correctly reflects the constraint.
- Set specific response Content-Type header in successful HTTP RPC responses.

## [2.7.0] - 2019-09-11
### Added
- Enable RPC functions to receive and return raw JSON data.
- Status follow operations now also accept usernames to follow.
- Pagination support for friends listing operations.
- Filtering by friend state in friends listing operations.
- Pagination support for group users listing operations.
- Filtering by user state in group users listing operations.
- Pagination support for user groups listing operations.
- Filtering by group state in user groups listing operations.
- Allow max count to be set when creating groups from client calls.
- Log better startup error message when database schema is not set up at all.
- New "check" command to validate runtime modules without starting the server.
- Add discrete channel identifier fields in all messages and message history listings.
- Session tokens now allow storage of arbitrary string key-value pairs.
- New runtime function for programmatic GDPR account data exports.

### Changed
- Use Go 1.13.0 on Alpine 3.10 as base Docker container image and native builds.
- Update devconsole lodash (4.17.13), lodash.template (4.5.0), eslint-utils (1.4.1), set-value (2.0.1), and mixin-deep (1.3.2) dependencies.
- Errors from runtime before hooks no longer close the session.
- Switch prometheus metrics to use labels instead of a prefix.
- Add flag on realtime socket messages that will support optional reliability.
- Friends listing pages are now limited to max 100 results each.
- Group users listing pages are now limited to max 100 results each.
- User groups listing pages are now limited to max 100 results each.
- Group users listing now includes disabled (banned) users.
- User groups listing now includes disabled groups.
- Remove hard cap on maximum number of users per group.
- Return deterministic ordering for edge relationship listings.
- Return deterministic ordering for storage listing operations.
- Return deterministic ordering for leaderboard scores where both score and subscore are identical.
- Consistent default database address between migration command and main server startup.
- Return deterministic ordering for group listings without filters.

### Fixed
- Handle updates during leaderboard schedule reset window.
- Ensure the matchmaker cannot match together tickets from the same session.
- Handle leaderboard deletes shortly before a scheduled reset.
- Listing user groups no longer returns an error when the user is a member of zero groups.
- Go runtime group creation now correctly validates max count.
- Consistent expiry calculation in leaderboard records haystack queries.
- Convert custom SQL query and exec parameters to integers when necessary in Lua runtime.
- Correctly validate users before adding them to groups.
- Add missing group chat channel message when a user joins the group.
- Add missing group chat channel message when a user leaves the group.
- Add missing group chat channel message when a user is added to the group.
- Add missing group chat channel message when a user is kicked from the group.
- Add missing group chat channel message when a user is promoted in the group.
- Handle TIMESTAMPTZ return types in Lua runtime custom SQL queries.
- Use consistent upper bound for authoritative match label size.

## [2.6.0] - 2019-07-01
### Added
- Explicitly set cache control header in all API responses.
- Add support for CockroachDB 19.1.
- Add tournament start active timestamp to the API response.
- Add overridable expiry time when listing leaderboard/tournaments records.

### Changed
- Tournament start time can be set to past time.
- Update GRPC (1.21.1), GRPC-Gateway (1.9.2), Protobuf (1.3.1), Mux (1.7.2), and OpenCensus (0.22.0) dependencies.
- Use Go 1.12.6 as base Docker container image and native builds.
- Move from dep to Go modules for dependency management.
- Switch database driver from pq to pgx.
- Update devconsole handlebars (4.1.2) and js-yaml (3.13.1) dependencies.
- Update community link in console sidebar.

### Fixed
- Fix delayed first time invocation of tournament and leaderboard callbacks.
- Expired tournaments will no longer be listed nor any records will be returned.
- Unlink device identifiers on console user account details page.
- Add missing index drop on migrate down.
- Handle query and parameter resets on wallet update retries.
- Reset list of friend IDs in Facebook import when retrying the operation.
- Reset notifications in friend add when retrying the operation.
- Do not return storage list cursor unless there are further objects.
- Attempt fast user and storage count on partitioned tables in console API.

## [2.5.1] - 2019-05-03
### Changed
- Storage object get operations now also return the user ID if the owner is the root user.
- Status view on console no longer refreshes if server is not reachable.
- Adjust default socket ping and pong heartbeat frequency.

### Fixed
- Display updated counters on console status page.
- Render friend names on console user details page.
- Render group names on console user details page.
- Do not attempt to navigate to groups from console user details page.
- Render changed wallet value after update on console user details page.
- Display custom ID, email, and verification time on console user details page.
- Add missing placeholder text to fields on console user details page.
- Re-render the console storage view when deleting records.

## [2.5.0] - 2019-04-25
### Added
- New developer console UI available on http://127.0.0.1:7351.
- New Lua runtime functions to generate JWT tokens.
- New Lua runtime functions to hash data using RSA SHA256.
- Print max number of OS threads setting in server startup logs.

### Changed
- Log more information when authoritative match handlers receive too many data messages.
- Ensure storage writes and deletes are performed in a consistent order within each batch.
- Ensure wallet updates are performed in a consistent order within each batch.
- Increase default socket pong wait time.
- Ensure leaderboard record metadata, number of scores, and update time are only changed during leaderboard write operations if the score or subscore change.

### Fixed
- Storage write batches now correctly abort when any query in the batch fails.
- Rank cache correctly calculates record expiry times.
- Return correct response to group join operations when the user is already a member of the group.
- Fix query when selecting a page of leaderboard records around a user.

## [2.4.2] - 2019-03-25
### Added
- New programmatic console API for administrative server operations.
- Initial events subsystem with session start+end handlers.

### Changed
- Update GRPC (1.19.0), GRPC-Gateway (1.8.4), and Protobuf (1.3.0) dependencies.
- Use Go 1.12.1 as base Docker container image and native builds.

## [2.4.1] - 2019-03-08
### Added
- Strict validation of socket timeout configuration parameters.
- New Go runtime constants representing storage permissions.
- New runtime function to programmatically delete user accounts.
- Allow multiple config files to be read at startup and merged into a final server configuration.
- Storage listing operations can now disambiguate between listing system-owned data and listing all data.

### Changed
- Default maximum database connection lifetime is now 1 hour.
- Improved parsing of client IP and port for incoming requests and socket connections.
- WebSocket sessions no longer log the client IP and port number in error messages.
- Go and Lua server runtime startup log messages are now consistent.
- All schema and query statements that use the '1970-01-01 00:00:00' constant now specify UTC timezone.
- Storage write error message are more descriptive for when values must be encoded JSON objects.
- Storage listing operations now treat empty owner IDs as listing across all data rather than system-owned data.
- Storage write operations now return more specific error messages.

### Fixed
- CRON expressions for leaderboard and tournament resets now allow concurrent usage safely.
- Set console API gateway timeout to match connection idle timeout value.

## [2.4.0] - 2019-02-03
### Added
- New logging format option for Stackdriver Logging.
- New runtime function to immediately disconnect active sockets.
- New runtime function to kick arbitrary presences from streams.

### Fixed
- Fix return arguments for group user list results in Lua runtime function.
- Leaderboard records returned with a previous page cursor no longer errors.

## [2.3.2] - 2019-01-17
### Fixed
- Set gateway timeout to match idle timeout value.
- Reliably release database resources before moving from one query to the next.
- Unlock GPGS certs cache in social client.

## [2.3.1] - 2019-01-04
### Added
- Make authoritative match join attempt marker deadline configurable.

### Changed
- Improve db transaction semantics with batch wallet updates.

### Fixed
- Initialize registration of deferred messages sent from authoritative matches.
- Early cancel Lua authoritative match context when match initialization fails.
- Update decoding of Steam authentication responses to correctly unwrap payload. Thanks @nielslanting
- Parse Steam Web API response errors when authenticating Steam tokens.

## [2.3.0] - 2018-12-31
### Added
- WebSocket connections can now send Protobuf binary messages.
- Lua runtime tournament listings now return duration, end active, and end time fields.
- Lua runtime tournament end hooks now contain duration, end active, and end time fields.
- Lua runtime tournament reset hooks now contain duration, end active, and end time fields.
- New configuration flag for maximum number of concurrent join requests to authoritative matches.
- New runtime function to kick users from a group.
- Clients that send data to an invalid match ID will now receive an uncollated error.
- The logger now supports optional log file rotation.
- Go runtime authoritative matches now also print Match IDs in log lines generated within the match.
- Email authentication client requests can authenticate with username/password instead of email/password.
- Email authentication server runtime calls can authenticate with username/password instead of email/password.
- New authoritative match dispatcher function to defer message broadcasts until the end of the tick.
- New runtime function to retrieve multiple user accounts by user ID.
- Send notifications to admins of non-open groups when a user requests to join.
- Send notifications to users when their request to join a group is accepted.
- New configuration flag for presence event buffer size.

### Changed
- Replace standard logger supplied to the Go runtime with a more powerful interface.
- Rename stream 'descriptor' field to 'subcontext' to avoid protocol naming conflict.
- Rename Facebook authentication and link 'import' field to avoid language keyword conflict.
- Rejoining a match the user is already part of will now return the match label.
- Allow tournament joins before the start of the tournament active period.
- Authoritative matches now complete their stop phase faster to avoid unnecessary processing.
- Authoritative match join attempts now have their own bounded queue and no longer count towards the match call queue limit.
- Lua runtime group create function now sets the correct default max size if one is not specified.
- Improve socket session close semantics.
- Session logging now prints correct remote address if available when the connection is through a proxy.
- Authoritative match join attempts now wait until the handler acknowledges the join before returning to clients.

### Fixed
- Report correct execution mode in Lua runtime after hooks.
- Use correct parameter type for creator ID in group update queries.
- Use correct parameter name for lang tag in group update queries.
- Do not allow users to send friend requests to the root user.
- Tournament listings now report correct active periods if the start time is in the future.
- Leaderboard and tournament reset runtime callbacks now receive the correct reset time.
- Tournament end runtime callbacks now receive the correct end time.
- Leaderboard and tournament runtime callbacks no longer trigger twice when time delays are observed.
- Check group max allowed user when promoting a user.
- Correct Lua runtime decoding of stream identifying parameters.
- Correctly use optional parameters when they are passed to group creation operations.
- Lua runtime operations now observe context cancellation while waiting for an available Lua instance.
- Correctly list tournament records when the tournament has no end time defined.

## [2.2.1] - 2018-11-20
### Added
- New duration field in the tournament API.

### Fixed
- Set friend state correctly when initially adding friends.
- Allow tournaments to be created to start in the future but with no end time.
- Join events on tournaments with an end time set but no reset now allow users to submit scores.

## [2.2.0] - 2018-11-11
### Added
- New runtime function to send raw realtime envelope data through streams.

### Changed
- Improve error message on database errors raised during authentication operations.
- Set new default of 100 maximum number of open database connections.
- Friendship state is no longer offset by one when sent to clients.
- Group membership state is no longer offset by one when sent to clients.
- Set new default metrics report frequency to 60 seconds.

### Fixed
- Account update optional inputs are not updated unless set in runtime functions.
- Fix boolean logic with context cancellation in single-statement database operations.

## [2.1.3] - 2018-11-02
### Added
- Add option to skip virtual wallet ledger writes if not needed.

### Changed
- Improved error handling in Lua runtime custom SQL function calls.
- Authoritative match join attempts are now cancelled faster when the client session closes.

### Fixed
- Correctly support arbitrary database schema names that may contain special characters.

## [2.1.2] - 2018-10-25
### Added
- Ensure runtime environment values are exposed through the Go runtime InitModule context.

### Changed
- Log more error information when InitModule hooks from Go runtime plugins return errors.
- Preserve order expected in match listings generated with boosted query terms.

### Fixed
- Improve leaderboard rank re-calculation when removing a leaderboard record.

## [2.1.1] - 2018-10-21
### Added
- More flexible query-based filter when listing realtime multiplayer matches.
- Runtime function to batch get groups by group ID.
- Allow authoritative match join attempts to carry metadata from the client.

### Changed
- Improved cancellation of ongoing work when clients disconnect.
- Improved validation of dispatcher broadcast message filters.
- Set maximum size of authoritative match labels to 2048 bytes.

### Fixed
- Use leaderboard expires rather than end active IDs with leaderboard resets.
- Better validation of tournament duration when a reset schedule is set.
- Set default matchmaker input query if none supplied with the request.
- Removed a possible race condition when session ping backoff triggers concurrently with a timed ping.
- Errors returned by InitModule hooks from Go runtime plugins will now correctly halt startup.

## [2.1.0] - 2018-10-08
### Added
- New Go code runtime for custom functions and authoritative match handlers.
- New Tournaments feature.
- Runtime custom function triggers for leaderboard and tournament resets.
- Add Lua runtime AES-256 util functions.
- Lua runtime token generator function now returns a second value representing the token's expiry.
- Add local cache for in-memory storage to the Lua runtime.
- Graceful server shutdown and match termination.
- Expose incoming request data in runtime after hooks.

### Changed
- Improved Postgres compatibility on TIMESTAMPTZ types.

### Fixed
- Correctly merge new friend records when importing from Facebook.
- Log registered hook names correctly at startup.

## [2.0.3] - 2018-08-10
### Added
- New "bit32" backported module available in the code runtime.
- New code runtime function to create MD5 hashes.
- New code runtime function to create SHA256 hashes.
- Runtime stream user list function now allows filtering hidden presences.
- Allow optional request body compression on all API requests.

### Changed
- Reduce the frequency of socket checks on known active connections.
- Deleting a record from a leaderboard that does not exist now succeeds.
- Notification listings use a more accurate timestamp in cacheable cursors.
- Use "root" as the default database user if not specified.

### Fixed
- Runtime module loading now correctly handles paths on non-UNIX environments.
- Correctly handle blocked user list when importing friends from Facebook.

## [2.0.2] - 2018-07-09
### Added
- New configuration option to adjust authoritative match data input queue size.
- New configuration option to adjust authoritative match call queue size.
- New configuration options to allow listening on IPv4/6 and a particular network interface.
- Authoritative match modules now support a `match_join` callback that triggers when users have completed their join process.
- New stream API function to upsert a user presence.
- Extended validation of Google signin tokens to handle different token payloads.
- Authoritative match labels can now be updated using the dispatcher's `match_label_update` function.

### Changed
- Presence list in match join responses no longer contains the user's own presence.
- Presence list in channel join responses no longer contains the user's own presence.
- Socket read/write buffer sizes are now set based on the `socket.max_message_size_bytes` value.
- Console GRPC port now set relative to `console.port` config value.

## [2.0.1] - 2018-06-15
### Added
- New timeout option to HTTP request function in the code runtime.
- Set QoS settings on client outgoing message queue.
- New runtime pool min/max size options.
- New user ban and unban functions.
- RPC functions triggered by HTTP GET requests now include any custom query parameters.
- Authoritative match messages now carry a receive timestamp field.
- Track new metrics for function calls, before/after hooks, and internal components.

### Changed
- The avatar URL fields in various domain objects now support up to 512 characters for FBIG.
- Runtime modules are now loaded in a deterministic order.

### Fixed
- Add "ON DELETE CASCADE" to foreign key user constraint on wallet ledger.

## [2.0.0] - 2018-05-14

This release brings a large number of changes and new features to the server. It cannot be upgraded from v1.0 - reach out for help to upgrade.

### Added
- Authenticate functions can now be called from the code runtime.
- Use opencensus for server metrics. Add drivers for Prometheus and Google Cloud Stackdriver.
- New API for users to subscribe to status update events from other users online.
- New API for user wallets to store and manage virtual currencies.
- Realtime multiplayer supports authoritative matches with a handler and game loop on the server.
- Matches can be listed on the server for "room-based" matchmaker logic.
- "run_once" function to execute logic at startup with the code runtime.
- Variables can be passed into the server for environment configuration.
- Low level streams API for advanced distributed use cases.
- New API for export and delete of users for GDPR compliance.

### Changed
- Split the server protocol into request/response with GRPC or HTTP1.1+JSON (REST) and WebSockets or rUDP.
- The command line flags of the server have changed to be clearer and more explicit.
- Authenticate functions can now take username as an input at account create time.
- Use TIMESTAMPTZ for datetimes in the database.
- Use JSONB for objects stored in the database.
- Before/after hooks changed to distinguish between req/resp and socket messages.
- Startup messages are more concise.
- Log messages have been updated to be more useful in development.
- Stdlib for the code runtime uses "snake_case" consistently across variables and function names.
- The base image for our Docker images now uses Alpine Linux.

### Fixed
- Build dependencies are now vendored and build system is simplified.
- Database requests for transaction retries are handled automatically.

### Removed
- The storage engine no longer needs a "bucket" field as a namespace. It was redundant.
- Leaderboard haystack queries did not perform well and need a redesign.
- IAP validation removed until it can be integrated with the virtual wallet system.

---

## [1.4.1] - 2018-03-30
### Added
- Allow the server to handle SSL termination of client connections although NOT recommended in production.
- Add code runtime hook for IAP validation messages.

### Changed
- Update social sign-in code for changes to Google's API.
- Migrate code is now cockroach2 compatible.

### Fixed
- Fix bitshift code in rUDP protocol parser.
- Fix incorrect In-app purchase setup availability checks.
- Cast ID in friend add queries which send notifications.
- Expiry field in notifications now stored in database write.
- Return success if user is re-added who is already a friend.

## [1.4.0] - 2017-12-16
### Changed
- Nakama will now log an error and refuse to start if the schema is outdated.
- Drop unused leaderboard 'next' and 'previous' fields.
- A user's 'last online at' field now contains a current UTC milliseconds timestamp if they are currently online.
- Fields that expect JSON content now allow up to 32kb of data.

### Fixed
- Storage remove operations now ignore records that don't exist.

## [1.3.0] - 2017-11-21
### Added
- Improve graceful shutdown behaviour by ensuring the server stops accepting connections before halting other components.
- Add User-Agent to the default list of accepted CORS request headers.
- Improve how the dashboard component is stopped when server shuts down.
- Improve dashboard CORS support by extending the list of allowed request headers.
- Server startup output now contains database version string.
- Migrate command output now contains database version string.
- Doctor command output now contains database version string.

### Changed
- Internal operations exposed to the script runtime through function bindings now silently ignore unknown parameters.

### Fixed
- Blocking users now works correctly when there was no prior friend relationship in place.
- Correctly assign cursor data in paginated leaderboard records list queries.
- Improve performance of user device login operations.

## [1.2.0] - 2017-11-06
### Added
- New experimental rUDP socket protocol option for client connections.
- Accept JSON payloads over WebSocket connections.

### Changed
- Use string identifiers instead of byte arrays for compatibility across Lua, JSON, and client representations.
- Improve runtime hook lookup behaviour.

### [1.1.0] - 2017-10-17
### Added
- Advanced Matchmaking with custom filters and user properties.

### Changed
- Script runtime RPC and HTTP hook errors now return more detail when verbose logging is enabled.
- Script runtime invocations now use separate underlying states to improve concurrency.

### Fixed
- Build system no longer passes flags to Go vet command.
- Haystack leaderboard record listings now return correct results around both sides of the pivot record.
- Haystack leaderboard record listings now return a complete page even when the pivot record is at the end of the leaderboard.
- CRON expression runtime function now correctly uses UTC as the timezone for input timestamps.
- Ensure all runtime 'os' module time functions default to UTC timezone.

## [1.0.2] - 2017-09-29
### Added
- New code runtime function to list leaderboard records for a given set of users.
- New code runtime function to list leaderboard records around a given user.
- New code runtime function to execute raw SQL queries.
- New code runtime function to run CRON expressions.

### Changed
- Handle update now returns a bad input error code if handle is too long.
- Improved handling of accept request headers in HTTP runtime script invocations.
- Improved handling of content type request headers in HTTP runtime script invocations.
- Increase default maximum length of user handle from 20 to 128 characters.
- Increase default maximum length of device and custom IDs from 64 to 128 characters.
- Increase default maximum length of various name, location, timezone, and other free text fields to 255 characters.
- Increase default maximum length of storage bucket, collection, and record from 70 to 128 characters.
- Increase default maximum length of topic room names from 64 to 128 characters.
- Better error responses when runtime function RPC or HTTP hooks fail or return errors.
- Log a more informative error message when social providers are unreachable or return errors.

### Fixed
- Realtime notification routing now correctly resolves connected users.
- The server will now correctly log a reason when clients disconnect unexpectedly.
- Use correct wire format when sending live notifications to clients.

## [1.0.1] - 2017-08-05
### Added
- New code runtime functions to convert UUIDs between byte and string representations.

### Changed
- Improve index selection in storage list operations.
- Payloads in `register_before` hooks now use `PascalCase` field names and expose correctly formatted IDs.
- Metadata regions in users, groups, and leaderboard records are now exposed to the code runtime as Lua tables.

### Fixed
- The code runtime batch user update operations now process correctly.

## [1.0.0] - 2017-08-01
### Added
- New storage partial update feature.
- Log warn messages at startup when using insecure default parameter values.
- Add code runtime function to update groups.
- Add code runtime function to list groups a user is part of.
- Add code runtime function to list users who're members of a group.
- Add code runtime function to submit a score to a leaderboard.
- Send in-app notification on friend request.
- Send in-app notification on friend request accept.
- Send in-app notification when a Facebook friend signs into the game for the first time.
- Send in-app notification to group admins when a user requests to join a private group.
- Send in-app notification to the user when they are added to a group or their request to join a private group is accepted.
- Send in-app notification to the user when someone wants to DM chat.

### Changed
- Use a Lua table with content field when creating new notifications.
- Use a Lua table with metadata field when creating new groups.
- Use a Lua table with metadata field when updating a user.
- Updated configuration variable names. The most important one is `DB` which is now `database.address`.
- Moved all `nakamax` functions into `nakama` runtime module.
- An invalid config file or invalid cmdflag now prevents the server from startup.
- A matchmake token now expires after 30 instead of 15 seconds.
- The code runtime `os.date()` function now returns correct day of year.
- The code runtime context passed to function hooks now use PascalCase case in fields names. For example `context.user_id` is now `context.UserId`.
- Remove `admin` sub-command.
- A group leave operation now returns a specific error code when the last admin attempts to leave.
- A group self list operations now return the user's membership state with each group.

## [1.0.0-rc.1] - 2017-07-18
### Added
- New storage list feature.
- Ban users and create groups from within the code runtime.
- Update users from within the code runtime.
- New In-App Purchase validation feature.
- New In-App Notification feature.

### Changed
- Run Facebook friends import after registration completes.
- Adjust command line flags to be follow pattern in the config file.
- Extend the server protocol to be batch-orientated for more message types.
- Update code runtime modules to use plural function names for batch operations.
- The code runtime JSON encoder/decoder now support root level JSON array literals.
- The code runtime storage functions now expect and return Lua tables for values.
- Login attempts with an ID that does not exist will return a new dedicated error code.
- Register attempts with an ID that already exists will return a new dedicated error code.

### Fixed
- The runtime code for the after hook message was set to "before" incorrectly.
- The user ID was not passed into the function context in "after" authentication messages.
- Authentication messages required hook names which began with "." and "\_".
- A device ID used in a link message which was already in use now returns "link in use" error code.

## [0.13.1] - 2017-06-08
### Added
- Runtime Base64 and Base16 conversion util functions.

### Fixed
- Update storage write permissions validation.
- Runtime module path must derive from `--data-dir` flag value.
- Fix parameter mapping in leaderboard haystack query.

## [0.13.0] - 2017-05-29
### Added
- Lua script runtime for custom code.
- Node status now also reports a startup timestamp.
- New matchmaking feature.
- Optionally send match data to a subset of match participants.
- Fetch users by handle.
- Add friend by handle.
- Filter by IDs in leaderboard list message.
- User storage messages can now set records with public read permission.

### Changed
- The build system now suffixes Windows binaries with `exe` extension.

### Fixed
- Set correct initial group member count when group is created.
- Do not update group count when join requests are rejected.
- Use cast with leaderboard BEST score submissions due to new strictness in database type conversion.
- Storage records can now correctly be marked with no owner (global).

## [0.12.2] - 2017-04-22
### Added
- Add `--logtostdout` flag to redirect log output to console.
- Add build rule to create Docker release images.

### Changed
- Update Zap logging library to latest stable version.
- The `--verbose` flag no longer alters the logging output to print to both terminal and file.
- The log output is now in JSON format.
- Update the healthcheck endpoint to be "/" (root path) of the main server port.

### Fixed
- Fix a race when the heartbeat ticker might not be stopped after a connection is closed.

## [0.12.1] - 2017-03-28
### Added
- Optionally allow JSON encoding in user login/register operations and responses.

### Changed
- Improve user email storage and comparison.
- Allow group batch fetch by both ID and name.
- Increase heartbeat server time precision.
- Rework the embedded dashboard.
- Support 64 characters with `SystemInfo.deviceUniqueIdentifier` on Windows with device ID link messages.

### Fixed
- Fix Facebook unlink operation.

## [0.12.0] - 2017-03-19
### Added
- Dynamic leaderboards feature.
- Presence updates now report the user's handle.
- Add error codes to the server protocol.

### Changed
- The build system now strips up to current dir in recorded source file paths at compile.
- Group names must now be unique.

### Fixed
- Fix regression loading config file.

## [0.11.3] - 2017-02-25
### Added
- Add CORS headers for browser games.

### Changed
- Update response types to realtime match create/join operations.

### Fixed
- Make sure dependent build rules are run with `relupload` rule.
- Fix match presence list generated when joining matches.

## [0.11.2] - 2017-02-17
### Added
- Include Dockerfile and Docker instructions.
- Use a default limit in topic message listings if one is not provided.
- Improve log messages in topic presence diff checks.
- Report self presence in realtime match create and join.

### Changed
- Improve warn message when database is created in migrate subcommand.
- Print database connections to logs on server start.
- Use byte slices with most database operations.
- Standardize match presence field names across chat and realtime protocol.
- Improve concurrency for closed sockets.

### Fixed
- Enforce concurrency control on outgoing socket messages.
- Fix session lookup in realtime message router.
- Fix input validation when chat messages are sent.
- Fix how IDs are handled in various login options.
- Fix presence service shutdown sequence.
- More graceful handling of session operations while connection is closed.
- Fix batch user fetch query construction.
- Fix duplicate leaves reported in topic presence diff messages.

## [0.11.1] - 2017-02-12
### Changed
- Server configuration in dashboard is now displayed as YAML.
- Update server protocol to simplify presence messages across chat and multiplayer.

### Fixed
- Work around a limitation in cockroachdb with type information in group sub-queries.

## [0.11.0] - 2017-02-09
### Added
- Add `--verbose` flag to enable debug logs in server.
- Database name can now be set in migrations and at server startup. i.e. `nakama --db root@127.0.0.1:26257/mydbname`.
- Improve SQL compatibility.

### Changed
- Update db schema to support 64 characters with device IDs. This enables `SystemInfo.deviceUniqueIdentifier` to be used as a source for device IDs on Windows 10.
- Logout messages now close the server-side connection and won't reply.
- Rename logout protocol message type from `TLogout` to `Logout`.
- Update server protocol for friend messages to use IDs as bytes.

### Fixed
- Fix issue where random handle generator wasn't seeded properly.
- Improve various SQL storage, friend, and group queries.
- Send close frame message in the websocket to gracefully close a client connection.
- Build system will now detect modifications to `migrations/...` files and run dependent rules.

## [0.10.0] - 2017-01-14
### Added
- Initial public release.<|MERGE_RESOLUTION|>--- conflicted
+++ resolved
@@ -12,11 +12,8 @@
 
 ### Fixed
 - Fix migration script to correctly revert console fine-grained access control changes.
-<<<<<<< HEAD
 - Avoid unnecessary cache check in runtime Satori client Properties lookup.
-=======
 - Fix an issue that would prevent the console data reset operation from completing successfully.
->>>>>>> f0ee13df
 
 ## [3.34.1] - 2025-11-12
 ### Added
