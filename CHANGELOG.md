--- conflicted
+++ resolved
@@ -4,20 +4,19 @@
 The format is based on [keep a changelog](http://keepachangelog.com) and this project uses [semantic versioning](http://semver.org).
 
 ## [Unreleased]
+### Added
+- Add refresh token rotation feature.
+
 ### Fixed
 - Ensure graceful log handling during Lua runtime check operation.
 
 ## [3.17.0] - 2023-07-19
 ### Added
 - Introduce pagination for console API leaderboard and tournament listing endpoint.
-<<<<<<< HEAD
-- Add refresh token rotation feature.
-=======
 - Introduce pagination for devconsole leaderboard view.
 - Add storage object indexing support and related runtime functions.
 - Return rank count from leaderboard score listings, if available for the given leaderboard.
 - Return rank count from tournament score listings, if available for the given tournament.
->>>>>>> eff9544a
 
 ### Changed
 - Better formatting for graphed values in devconsole status view.
